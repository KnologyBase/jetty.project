//
//  ========================================================================
//  Copyright (c) 1995-2018 Mort Bay Consulting Pty. Ltd.
//  ------------------------------------------------------------------------
//  All rights reserved. This program and the accompanying materials
//  are made available under the terms of the Eclipse Public License v1.0
//  and Apache License v2.0 which accompanies this distribution.
//
//      The Eclipse Public License is available at
//      http://www.eclipse.org/legal/epl-v10.html
//
//      The Apache License v2.0 is available at
//      http://www.opensource.org/licenses/apache2.0.php
//
//  You may elect to redistribute this code under either of these licenses.
//  ========================================================================
//

package org.eclipse.jetty.io.ssl;

import java.io.IOException;
import java.nio.ByteBuffer;
import java.nio.channels.ClosedChannelException;
import java.util.ArrayList;
import java.util.List;
import java.util.concurrent.Executor;

import javax.net.ssl.SSLEngine;
import javax.net.ssl.SSLEngineResult;
import javax.net.ssl.SSLEngineResult.HandshakeStatus;
import javax.net.ssl.SSLEngineResult.Status;
import javax.net.ssl.SSLException;
import javax.net.ssl.SSLHandshakeException;

import org.eclipse.jetty.io.AbstractConnection;
import org.eclipse.jetty.io.AbstractEndPoint;
import org.eclipse.jetty.io.ByteBufferPool;
import org.eclipse.jetty.io.Connection;
import org.eclipse.jetty.io.EndPoint;
import org.eclipse.jetty.io.EofException;
import org.eclipse.jetty.io.SelectChannelEndPoint;
import org.eclipse.jetty.io.WriteFlusher;
import org.eclipse.jetty.util.BufferUtil;
import org.eclipse.jetty.util.Callback;
import org.eclipse.jetty.util.log.Log;
import org.eclipse.jetty.util.log.Logger;

/**
 * A Connection that acts as an interceptor between an EndPoint providing SSL encrypted data
 * and another consumer of an EndPoint (typically an {@link Connection} like HttpConnection) that
 * wants unencrypted data.
 * <p>
 * The connector uses an {@link EndPoint} (typically {@link SelectChannelEndPoint}) as
 * it's source/sink of encrypted data.   It then provides an endpoint via {@link #getDecryptedEndPoint()} to
 * expose a source/sink of unencrypted data to another connection (eg HttpConnection).
 * <p>
 * The design of this class is based on a clear separation between the passive methods, which do not block nor schedule any
 * asynchronous callbacks, and active methods that do schedule asynchronous callbacks.
 * <p>
 * The passive methods are {@link DecryptedEndPoint#fill(ByteBuffer)} and {@link DecryptedEndPoint#flush(ByteBuffer...)}. They make best
 * effort attempts to progress the connection using only calls to the encrypted {@link EndPoint#fill(ByteBuffer)} and {@link EndPoint#flush(ByteBuffer...)}
 * methods.  They will never block nor schedule any readInterest or write callbacks.   If a fill/flush cannot progress either because
 * of network congestion or waiting for an SSL handshake message, then the fill/flush will simply return with zero bytes filled/flushed.
 * Specifically, if a flush cannot proceed because it needs to receive a handshake message, then the flush will attempt to fill bytes from the
 * encrypted endpoint, but if insufficient bytes are read it will NOT call {@link EndPoint#fillInterested(Callback)}.
 * <p>
 * It is only the active methods : {@link DecryptedEndPoint#fillInterested(Callback)} and
 * {@link DecryptedEndPoint#write(Callback, ByteBuffer...)} that may schedule callbacks by calling the encrypted
 * {@link EndPoint#fillInterested(Callback)} and {@link EndPoint#write(Callback, ByteBuffer...)}
 * methods.  For normal data handling, the decrypted fillInterest method will result in an encrypted fillInterest and a decrypted
 * write will result in an encrypted write. However, due to SSL handshaking requirements, it is also possible for a decrypted fill
 * to call the encrypted write and for the decrypted flush to call the encrypted fillInterested methods.
 * <p>
 * MOST IMPORTANTLY, the encrypted callbacks from the active methods (#onFillable() and WriteFlusher#completeWrite()) do no filling or flushing
 * themselves.  Instead they simple make the callbacks to the decrypted callbacks, so that the passive encrypted fill/flush will
 * be called again and make another best effort attempt to progress the connection.
 *
 */
public class SslConnection extends AbstractConnection
{
    private static final Logger LOG = Log.getLogger(SslConnection.class);

    private final List<SslHandshakeListener> handshakeListeners = new ArrayList<>();
    private final ByteBufferPool _bufferPool;
    private final SSLEngine _sslEngine;
    private final DecryptedEndPoint _decryptedEndPoint;
    private ByteBuffer _decryptedInput;
    private ByteBuffer _encryptedInput;
    private ByteBuffer _encryptedOutput;
    private final boolean _encryptedDirectBuffers;
    private final boolean _decryptedDirectBuffers;
    private boolean _renegotiationAllowed;
    private int _renegotiationLimit = -1;
    private boolean _closedOutbound;
    private boolean _allowMissingCloseMessage = true;
    private final Runnable _runCompletWrite = new Runnable()
    {
        @Override
        public void run()
        {
            _decryptedEndPoint.getWriteFlusher().completeWrite();
        }
    };
    private final Runnable _runFillable = new Runnable()
    {
        @Override
        public void run()
        {
            _decryptedEndPoint.getFillInterest().fillable();
        }
    };
    private final Callback _nonBlockingReadCallback = new Callback.NonBlocking()
    {
        @Override
        public void succeeded()
        {
            onFillable();
        }

        @Override
        public void failed(final Throwable x)
        {
            onFillInterestedFailed(x);
        }

        @Override
        public String toString()
        {
            return String.format("SSLC.NBReadCB@%x{%s}", SslConnection.this.hashCode(),SslConnection.this);
        }
    };

    public SslConnection(ByteBufferPool byteBufferPool, Executor executor, EndPoint endPoint, SSLEngine sslEngine)
    {
        this(byteBufferPool, executor, endPoint, sslEngine, false, false);
    }

    public SslConnection(ByteBufferPool byteBufferPool, Executor executor, EndPoint endPoint, SSLEngine sslEngine,
                         boolean useDirectBuffersForEncryption, boolean useDirectBuffersForDecryption)
    {
        // This connection does not execute calls to onFillable(), so they will be called by the selector thread.
        // onFillable() does not block and will only wakeup another thread to do the actual reading and handling.
        super(endPoint, executor);
        this._bufferPool = byteBufferPool;
        this._sslEngine = sslEngine;
        this._decryptedEndPoint = newDecryptedEndPoint();
        this._encryptedDirectBuffers = useDirectBuffersForEncryption;
        this._decryptedDirectBuffers = useDirectBuffersForDecryption;
    }

    public void addHandshakeListener(SslHandshakeListener listener)
    {
        handshakeListeners.add(listener);
    }

    public boolean removeHandshakeListener(SslHandshakeListener listener)
    {
        return handshakeListeners.remove(listener);
    }

    protected DecryptedEndPoint newDecryptedEndPoint()
    {
        return new DecryptedEndPoint();
    }

    public SSLEngine getSSLEngine()
    {
        return _sslEngine;
    }

    public DecryptedEndPoint getDecryptedEndPoint()
    {
        return _decryptedEndPoint;
    }

    public boolean isRenegotiationAllowed()
    {
        return _renegotiationAllowed;
    }

    public void setRenegotiationAllowed(boolean renegotiationAllowed)
    {
        _renegotiationAllowed = renegotiationAllowed;
    }

    /**
     * @return The number of renegotions allowed for this connection.  When the limit
     * is 0 renegotiation will be denied. If the limit is less than 0 then no limit is applied. 
     */
    public int getRenegotiationLimit()
    {
        return _renegotiationLimit;
    }

    /**
     * @param renegotiationLimit The number of renegotions allowed for this connection.  
     * When the limit is 0 renegotiation will be denied. If the limit is less than 0 then no limit is applied.
     * Default -1.
     */
    public void setRenegotiationLimit(int renegotiationLimit)
    {
        _renegotiationLimit = renegotiationLimit;
    }

    public boolean isAllowMissingCloseMessage()
    {
        return _allowMissingCloseMessage;
    }

    public void setAllowMissingCloseMessage(boolean allowMissingCloseMessage)
    {
        this._allowMissingCloseMessage = allowMissingCloseMessage;
    }

    @Override
    public void onOpen()
    {
        super.onOpen();
        getDecryptedEndPoint().getConnection().onOpen();
    }

    @Override
    public void onClose()
    {
        _decryptedEndPoint.getConnection().onClose();
        super.onClose();
    }

    @Override
    public void close()
    {
        getDecryptedEndPoint().getConnection().close();
    }

    @Override
    public boolean onIdleExpired()
    {
        return getDecryptedEndPoint().getConnection().onIdleExpired();
    }

    @Override
    public void onFillable()
    {
        // onFillable means that there are encrypted bytes ready to be filled.
        // however we do not fill them here on this callback, but instead wakeup
        // the decrypted readInterest and/or writeFlusher so that they will attempt
        // to do the fill and/or flush again and these calls will do the actually
        // filling.

        if (LOG.isDebugEnabled())
            LOG.debug("onFillable enter {}", _decryptedEndPoint);

        // We have received a close handshake, close the end point to send FIN.
        if (_decryptedEndPoint.isInputShutdown())
            _decryptedEndPoint.close();

        // wake up whoever is doing the fill or the flush so they can
        // do all the filling, unwrapping, wrapping and flushing
        _decryptedEndPoint.getFillInterest().fillable();

        // If we are handshaking, then wake up any waiting write as well as it may have been blocked on the read
        boolean runComplete = false;
        synchronized(_decryptedEndPoint)
        {
            if (_decryptedEndPoint._flushRequiresFillToProgress)
            {
                _decryptedEndPoint._flushRequiresFillToProgress = false;
                runComplete = true;
            }
        }
        if (runComplete)
            _runCompletWrite.run();

        if (LOG.isDebugEnabled())
            LOG.debug("onFillable exit {}", _decryptedEndPoint);
    }

    @Override
    public void onFillInterestedFailed(Throwable cause)
    {
        // this means that the fill interest in encrypted bytes has failed.
        // However we do not handle that here on this callback, but instead wakeup
        // the decrypted readInterest and/or writeFlusher so that they will attempt
        // to do the fill and/or flush again and these calls will do the actually
        // handle the cause.
        _decryptedEndPoint.getFillInterest().onFail(cause);

        boolean failFlusher = false;
        synchronized(_decryptedEndPoint)
        {
            if (_decryptedEndPoint._flushRequiresFillToProgress)
            {
                _decryptedEndPoint._flushRequiresFillToProgress = false;
                failFlusher = true;
            }
        }
        if (failFlusher)
            _decryptedEndPoint.getWriteFlusher().onFail(cause);
    }

    @Override
    public String toString()
    {
        ByteBuffer b = _encryptedInput;
        int ei=b==null?-1:b.remaining();
        b = _encryptedOutput;
        int eo=b==null?-1:b.remaining();
        b = _decryptedInput;
        int di=b==null?-1:b.remaining();

        return String.format("SslConnection@%x{%s,eio=%d/%d,di=%d} -> %s",
                hashCode(),
                _sslEngine.getHandshakeStatus(),
                ei,eo,di,
                _decryptedEndPoint.getConnection());
    }

    public class DecryptedEndPoint extends AbstractEndPoint
    {
        private boolean _fillRequiresFlushToProgress;
        private boolean _flushRequiresFillToProgress;
        private boolean _cannotAcceptMoreAppDataToFlush;
        private boolean _handshaken;
        private boolean _underFlown;

        private final Callback _writeCallback = new Callback()
        {
            @Override
            public void succeeded()
            {
                // This means that a write of encrypted data has completed.  Writes are done
                // only if there is a pending writeflusher or a read needed to write
                // data.  In either case the appropriate callback is passed on.
                boolean fillable = false;
                synchronized (DecryptedEndPoint.this)
                {
                    if (LOG.isDebugEnabled())
                        LOG.debug("write.complete {}", SslConnection.this.getEndPoint());

                    releaseEncryptedOutputBuffer();

                    _cannotAcceptMoreAppDataToFlush = false;

                    if (_fillRequiresFlushToProgress)
                    {
                        _fillRequiresFlushToProgress = false;
                        fillable = true;
                    }
                }
                if (fillable)
                    getFillInterest().fillable();
                _runCompletWrite.run();
            }

            @Override
            public void failed(final Throwable x)
            {
                // This means that a write of data has failed.  Writes are done
                // only if there is an active writeflusher or a read needed to write
                // data.  In either case the appropriate callback is passed on.
                boolean fail_filler;
                synchronized (DecryptedEndPoint.this)
                {
                    if (LOG.isDebugEnabled())
                        LOG.debug("write failed {}", SslConnection.this, x);

                    BufferUtil.clear(_encryptedOutput);
                    releaseEncryptedOutputBuffer();

                    _cannotAcceptMoreAppDataToFlush = false;
                    fail_filler = _fillRequiresFlushToProgress;
                    if (_fillRequiresFlushToProgress)
                        _fillRequiresFlushToProgress = false;
                }

                failedCallback(new Callback()
                {
                    @Override
                    public void failed(Throwable x)
                    {
                        if (fail_filler)
                            getFillInterest().onFail(x);
                        getWriteFlusher().onFail(x);
                    }
                }, x);
            }

            @Override
            public boolean isNonBlocking()
            {
                return getWriteFlusher().isCallbackNonBlocking();
            }
        };

        public DecryptedEndPoint()
        {
            // Disable idle timeout checking: no scheduler and -1 timeout for this instance.
            super(null, getEndPoint().getLocalAddress(), getEndPoint().getRemoteAddress());
            super.setIdleTimeout(-1);
        }

        @Override
        public long getIdleTimeout()
        {
            return getEndPoint().getIdleTimeout();
        }

        @Override
        public void setIdleTimeout(long idleTimeout)
        {
            getEndPoint().setIdleTimeout(idleTimeout);
        }

        @Override
        public boolean isOpen()
        {
            return getEndPoint().isOpen();
        }

        @Override
        protected WriteFlusher getWriteFlusher()
        {
            return super.getWriteFlusher();
        }

        @Override
        protected void onIncompleteFlush()
        {
            // This means that the decrypted endpoint write method was called and not
            // all data could be wrapped. So either we need to write some encrypted data,
            // OR if we are handshaking we need to read some encrypted data OR
            // if neither then we should just try the flush again.
            boolean try_again = false;
            boolean write = false;
            boolean need_fill_interest = false;
            synchronized (DecryptedEndPoint.this)
            {
                if (LOG.isDebugEnabled())
                    LOG.debug("onIncompleteFlush {}", SslConnection.this);
                // If we have pending output data,
                if (BufferUtil.hasContent(_encryptedOutput))
                {
                    // write it
                    _cannotAcceptMoreAppDataToFlush = true;
                    write = true;
                }
                // If we are handshaking and need to read,
                else if (_sslEngine.getHandshakeStatus() == HandshakeStatus.NEED_UNWRAP)
                {
                    // check if we are actually read blocked in order to write
                    _flushRequiresFillToProgress = true; 
                    need_fill_interest = !SslConnection.this.isFillInterested();
                }
                else
                {
                    // We can get here because the WriteFlusher might not see progress
                    // when it has just flushed the encrypted data, but not consumed anymore
                    // of the application buffers.  This is mostly avoided by another iteration
                    // within DecryptedEndPoint flush(), but I cannot convince myself that
                    // this is never ever the case.
                    try_again = true;
                }
            }

            if (write)
                getEndPoint().write(_writeCallback, _encryptedOutput);                
            else if (need_fill_interest)
                ensureFillInterested();
            else if (try_again)
            {
                // If the output is closed,
                if (isOutputShutdown())
                {
                    // don't bother writing, just notify of close
                    getWriteFlusher().onClose();
                }
                // Else,
                else
                {
                    // try to flush what is pending
                    // execute to avoid recursion
                    getExecutor().execute(_runCompletWrite);
                }
            }
        }

        @Override
        protected void needsFillInterest() throws IOException
        {
            // This means that the decrypted data consumer has called the fillInterested
            // method on the DecryptedEndPoint, so we have to work out if there is
            // decrypted data to be filled or what callbacks to setup to be told when there
            // might be more encrypted data available to attempt another call to fill
            boolean fillable;
            boolean write = false;
            synchronized (DecryptedEndPoint.this)
            {
                // Do we already have some app data, then app can fill now so return true
                fillable = (BufferUtil.hasContent(_decryptedInput))
                        // or if we have encryptedInput and have not underflowed yet, the it is worth trying a fill
                        || BufferUtil.hasContent(_encryptedInput) && !_underFlown;

                // If we have no encrypted data to decrypt OR we have some, but it is not enough
                if (!fillable)
                {
                    // We are not ready to read data

                    // Are we actually write blocked?
                    if (_fillRequiresFlushToProgress)
                    {
                        // we must be blocked trying to write before we can read

                        // Do we have data to write
                        if (BufferUtil.hasContent(_encryptedOutput))
                        {
                            // write it
                            _cannotAcceptMoreAppDataToFlush = true;
                            write = true;
                        }
                        else
                        {
                            // we have already written the net data
                            // pretend we are readable so the wrap is done by next readable callback
                            _fillRequiresFlushToProgress = false;
                            fillable=true;
                        }
                    }
                }
            }
            if (write)
                getEndPoint().write(_writeCallback, _encryptedOutput);
            else if (fillable)
                getExecutor().execute(_runFillable);
            else 
                ensureFillInterested();
        }

        @Override
        public void setConnection(Connection connection)
        {
            if (connection instanceof AbstractConnection)
            {
                AbstractConnection a = (AbstractConnection)connection;
                if (a.getInputBufferSize()<_sslEngine.getSession().getApplicationBufferSize())
                    a.setInputBufferSize(_sslEngine.getSession().getApplicationBufferSize());
            }
            super.setConnection(connection);
        }

        public SslConnection getSslConnection()
        {
            return SslConnection.this;
        }

        @Override
        public int fill(ByteBuffer buffer) throws IOException
        {
            try
            {
                synchronized (this)
                {
                    Throwable failure = null;
                    try
                    {
                        // Do we already have some decrypted data?
                        if (BufferUtil.hasContent(_decryptedInput))
                            return BufferUtil.append(buffer,_decryptedInput);

                        // We will need a network buffer
                        if (_encryptedInput == null)
                            _encryptedInput = _bufferPool.acquire(_sslEngine.getSession().getPacketBufferSize(), _encryptedDirectBuffers);
                        else
                            BufferUtil.compact(_encryptedInput);

                        // We also need an app buffer, but can use the passed buffer if it is big enough
                        ByteBuffer app_in;
                        if (BufferUtil.space(buffer) > _sslEngine.getSession().getApplicationBufferSize())
                            app_in = buffer;
                        else if (_decryptedInput == null)
                            app_in = _decryptedInput = _bufferPool.acquire(_sslEngine.getSession().getApplicationBufferSize(), _decryptedDirectBuffers);
                        else
                            app_in = _decryptedInput;

                        // loop filling and unwrapping until we have something
                        while (true)
                        {
                            // Let's try reading some encrypted data... even if we have some already.
                            int net_filled = getEndPoint().fill(_encryptedInput);

                            if (net_filled > 0 && !_handshaken && _sslEngine.isOutboundDone())
                                throw new SSLHandshakeException("Closed during handshake");

                            decryption: while (true)
                            {
                                // Let's unwrap even if we have no net data because in that
                                // case we want to fall through to the handshake handling
                                int pos = BufferUtil.flipToFill(app_in);
                                SSLEngineResult unwrapResult;
                                try
                                {
                                    unwrapResult = _sslEngine.unwrap(_encryptedInput, app_in);
                                }
                                finally
                                {
                                    BufferUtil.flipToFlush(app_in, pos);
                                }
                                if (LOG.isDebugEnabled())
                                {
                                    LOG.debug("net={} unwrap {} {}", net_filled, unwrapResult.toString().replace('\n',' '), SslConnection.this);
                                    LOG.debug("filled {} {}",BufferUtil.toHexSummary(buffer), SslConnection.this);
                                }

                                HandshakeStatus handshakeStatus = _sslEngine.getHandshakeStatus();
                                HandshakeStatus unwrapHandshakeStatus = unwrapResult.getHandshakeStatus();
                                Status unwrapResultStatus = unwrapResult.getStatus();

                                // Extra check on unwrapResultStatus == OK with zero bytes consumed
                                // or produced is due to an SSL client on Android (see bug #454773).
                                _underFlown = unwrapResultStatus == Status.BUFFER_UNDERFLOW ||
                                        unwrapResultStatus == Status.OK && unwrapResult.bytesConsumed() == 0 && unwrapResult.bytesProduced() == 0;

                                if (_underFlown)
                                {
                                    if (net_filled < 0 && _sslEngine.getUseClientMode())
                                        closeInbound();
                                    if (net_filled <= 0)
                                        return net_filled;
                                }

                                switch (unwrapResultStatus)
                                {
                                    case CLOSED:
                                    {
                                        switch (handshakeStatus)
                                        {
                                            case NOT_HANDSHAKING:
                                            {
                                                // We were not handshaking, so just tell the app we are closed
                                                return -1;
                                            }
                                            case NEED_TASK:
                                            {
                                                _sslEngine.getDelegatedTask().run();
                                                continue;
                                            }
                                            case NEED_WRAP:
                                            {
                                                // We need to send some handshake data (probably the close handshake).
                                                // We return -1 so that the application can drive the close by flushing
                                                // or shutting down the output.
                                                return -1;
                                            }
                                            case NEED_UNWRAP:
                                            {
                                                // We expected to read more, but we got closed.
                                                // Return -1 to indicate to the application to drive the close.
                                                return -1;
                                            }
                                            default:
                                            {
                                                throw new IllegalStateException();
                                            }
                                        }
                                    }
                                    case BUFFER_UNDERFLOW:
                                    case OK:
                                    {
                                        if (unwrapHandshakeStatus == HandshakeStatus.FINISHED)
                                            handshakeFinished();

                                        // Check whether re-negotiation is allowed
                                        if (!allowRenegotiate(handshakeStatus))
                                            return -1;
                                        
                                        // If bytes were produced, don't bother with the handshake status;
                                        // pass the decrypted data to the application, which will perform
                                        // another call to fill() or flush().
                                        if (unwrapResult.bytesProduced() > 0)
                                        {
                                            if (app_in == buffer)
                                                return unwrapResult.bytesProduced();
                                            return BufferUtil.append(buffer,_decryptedInput);
                                        }

                                        switch (handshakeStatus)
                                        {
                                            case NOT_HANDSHAKING:
                                            {
                                                if (_underFlown)
                                                    break decryption;
                                                continue;
                                            }
                                            case NEED_TASK:
                                            {
                                                _sslEngine.getDelegatedTask().run();
                                                continue;
                                            }
                                            case NEED_WRAP:
                                            {
                                                // If we are called from flush()
                                                // return to let it do the wrapping.
                                                if (_flushRequiresFillToProgress)
                                                    return 0;

                                                _fillRequiresFlushToProgress = true;
                                                flush(BufferUtil.EMPTY_BUFFER);
                                                if (BufferUtil.isEmpty(_encryptedOutput))
                                                {
                                                    // The flush wrote all the encrypted bytes so continue to fill.
                                                    _fillRequiresFlushToProgress = false;
                                                    if (_underFlown)
                                                        break decryption;
                                                    continue;
                                                }
                                                else
                                                {
                                                    // The flush did not complete, return from fill()
                                                    // and let the write completion mechanism to kick in.
                                                    return 0;
                                                }
                                            }
                                            case NEED_UNWRAP:
                                            {
                                                if (_underFlown)
                                                    break decryption;
                                                continue;
                                            }
                                            default:
                                            {
                                                throw new IllegalStateException();
                                            }
                                        }
                                    }
                                    default:
                                    {
                                        throw new IllegalStateException();
                                    }
                                }
                            }
                        }
                    }
                    catch (SSLHandshakeException x)
                    {
                        notifyHandshakeFailed(_sslEngine, x);
                        failure = x;
                        throw x;
                    }
                    catch (SSLException x)
                    {
                        if (!_handshaken)
                        {
                            x = (SSLException)new SSLHandshakeException(x.getMessage()).initCause(x);
                            notifyHandshakeFailed(_sslEngine, x);
                        }
                        failure = x;
                        throw x;
                    }
                    catch (Throwable x)
                    {
                        failure = x;
                        throw x;
                    }
                    finally
                    {
                        // If we are handshaking, then wake up any waiting write as well as it may have been blocked on the read
                        if (_flushRequiresFillToProgress)
                        {
                            _flushRequiresFillToProgress = false;
                            getExecutor().execute(failure == null ? _runCompletWrite : new FailWrite(failure));
                        }

                        if (_encryptedInput != null && !_encryptedInput.hasRemaining())
                        {
                            _bufferPool.release(_encryptedInput);
                            _encryptedInput = null;
                        }
                        if (_decryptedInput != null && !_decryptedInput.hasRemaining())
                        {
                            _bufferPool.release(_decryptedInput);
                            _decryptedInput = null;
                        }
                    }
                }
            }
            catch (Throwable x)
            {
                close(x);
                throw x;
            }
        }

        private void handshakeFinished()
        {
            if (_handshaken)
            {
                if (LOG.isDebugEnabled())
                    LOG.debug("Renegotiated {}", SslConnection.this);
                if (_renegotiationLimit>0)
                    _renegotiationLimit--;
            }
            else
            {
                _handshaken = true;
                if (LOG.isDebugEnabled())
                    LOG.debug("{} handshake succeeded {}/{} {}",
                        _sslEngine.getUseClientMode() ? "client" : "resumed server",
                            _sslEngine.getSession().getProtocol(),_sslEngine.getSession().getCipherSuite(),
                            SslConnection.this);
                notifyHandshakeSucceeded(_sslEngine);
            }
        }

        private boolean allowRenegotiate(HandshakeStatus handshakeStatus)
        {   
            if (!_handshaken || handshakeStatus == HandshakeStatus.NOT_HANDSHAKING)
                return true;

            if (!isRenegotiationAllowed())
            {
                if (LOG.isDebugEnabled())
                    LOG.debug("Renegotiation denied {}", SslConnection.this);
                shutdownInput();
                return false;
            }
            
            if (getRenegotiationLimit()==0)
            {
                if (LOG.isDebugEnabled())
                    LOG.debug("Renegotiation limit exceeded {}", SslConnection.this);
                shutdownInput();
                return false;
            }
            
            return true;
        }

        private void shutdownInput()
        {
            try
            {
                _sslEngine.closeInbound();
            }
            catch (Throwable x)
<<<<<<< HEAD
=======
            {
                LOG.ignore(x);
            }
        }

        private void closeOutbound()
        {
            try
            {
                _sslEngine.closeOutbound();
            }
            catch (Throwable x)
>>>>>>> da9c5fca
            {
                LOG.ignore(x);
            }
        }

        private void closeInbound() throws SSLException
        {
            HandshakeStatus handshakeStatus = _sslEngine.getHandshakeStatus();
            try
            {
                _sslEngine.closeInbound();
            }
            catch (SSLException x)
            {
                if (handshakeStatus == HandshakeStatus.NOT_HANDSHAKING && !isAllowMissingCloseMessage())
                    throw x;
                else
                    LOG.ignore(x);
            }
        }

        @Override
        public boolean flush(ByteBuffer... appOuts) throws IOException
        {
            // The contract for flush does not require that all appOuts bytes are written
            // or even that any appOut bytes are written!  If the connection is write block
            // or busy handshaking, then zero bytes may be taken from appOuts and this method
            // will return 0 (even if some handshake bytes were flushed and filled).
            // it is the applications responsibility to call flush again - either in a busy loop
            // or better yet by using EndPoint#write to do the flushing.

            if (LOG.isDebugEnabled())
            {
<<<<<<< HEAD
                for (ByteBuffer b : appOuts)
                    LOG.debug("flush {} {}", BufferUtil.toHexSummary(b), SslConnection.this);
            }
=======
                if (_cannotAcceptMoreAppDataToFlush)
                {
                    if (isOutboundDone())
                        throw new EofException(new ClosedChannelException());
                    return false;
                }

                // We will need a network buffer
                if (_encryptedOutput == null)
                    _encryptedOutput = _bufferPool.acquire(_sslEngine.getSession().getPacketBufferSize(), _encryptedDirectBuffers);
>>>>>>> da9c5fca

            try
            {
                synchronized (this)
                {
                    try
                    {
                        if (_cannotAcceptMoreAppDataToFlush)
                        {
                            if (_sslEngine.isOutboundDone())
                                throw new EofException(new ClosedChannelException());
                            return false;
                        }

                        // We will need a network buffer
                        if (_encryptedOutput == null)
                            _encryptedOutput = _bufferPool.acquire(_sslEngine.getSession().getPacketBufferSize(), _encryptedDirectBuffers);

                        while (true)
                        {
                            // We call sslEngine.wrap to try to take bytes from appOut buffers and encrypt them into the _netOut buffer
                            BufferUtil.compact(_encryptedOutput);
                            int pos = BufferUtil.flipToFill(_encryptedOutput);
                            SSLEngineResult wrapResult;
                            try
                            {
                                wrapResult = _sslEngine.wrap(appOuts, _encryptedOutput);
                            }
                            finally
                            {
                                BufferUtil.flipToFlush(_encryptedOutput, pos);
                            }
                            if (LOG.isDebugEnabled())
                                LOG.debug("wrap {} {}", wrapResult.toString().replace('\n',' '), SslConnection.this);

                            Status wrapResultStatus = wrapResult.getStatus();

                            boolean allConsumed=true;
                            for (ByteBuffer b : appOuts)
                                if (BufferUtil.hasContent(b))
                                    allConsumed=false;

                            // and deal with the results returned from the sslEngineWrap
                            switch (wrapResultStatus)
                            {
                                case CLOSED:
                                {
                                    // The SSL engine has close, but there may be close handshake that needs to be written
                                    if (BufferUtil.hasContent(_encryptedOutput))
                                    {
                                        _cannotAcceptMoreAppDataToFlush = true;
                                        getEndPoint().flush(_encryptedOutput);
                                        getEndPoint().shutdownOutput();
                                        // If we failed to flush the close handshake then we will just pretend that
                                        // the write has progressed normally and let a subsequent call to flush
                                        // (or WriteFlusher#onIncompleteFlushed) to finish writing the close handshake.
                                        // The caller will find out about the close on a subsequent flush or fill.
                                        if (BufferUtil.hasContent(_encryptedOutput))
                                            return false;
                                    }
                                    // otherwise we have written, and the caller will close the underlying connection
                                    else
                                    {
                                        getEndPoint().shutdownOutput();
                                    }
                                    return allConsumed;
                                }
                                case BUFFER_UNDERFLOW:
                                {
                                    throw new IllegalStateException();
                                }
                                default:
                                {
                                    if (LOG.isDebugEnabled())
                                        LOG.debug("wrap {} {} {}", wrapResultStatus, BufferUtil.toHexSummary(_encryptedOutput), SslConnection.this);

                                    if (wrapResult.getHandshakeStatus() == HandshakeStatus.FINISHED)
                                        handshakeFinished();

                                    HandshakeStatus handshakeStatus = _sslEngine.getHandshakeStatus();

                                    // Check whether re-negotiation is allowed
                                    if (!allowRenegotiate(handshakeStatus))
                                    {
                                        getEndPoint().shutdownOutput();
                                        return allConsumed;
                                    }
                                    
                                    // if we have net bytes, let's try to flush them
                                    if (BufferUtil.hasContent(_encryptedOutput))
                                        if (!getEndPoint().flush(_encryptedOutput))
                                            getEndPoint().flush(_encryptedOutput); // one retry

                                    // But we also might have more to do for the handshaking state.
                                    switch (handshakeStatus)
                                    {
                                        case NOT_HANDSHAKING:
                                            // If we have not consumed all and had just finished handshaking, then we may
                                            // have just flushed the last handshake in the encrypted buffers, so we should
                                            // try again.
                                            if (!allConsumed && wrapResult.getHandshakeStatus()==HandshakeStatus.FINISHED && BufferUtil.isEmpty(_encryptedOutput))
                                                continue;

                                            // Return true if we consumed all the bytes and encrypted are all flushed
                                            return allConsumed && BufferUtil.isEmpty(_encryptedOutput);

                                        case NEED_TASK:
                                            // run the task and continue
                                            _sslEngine.getDelegatedTask().run();
                                            continue;

                                        case NEED_WRAP:
                                            // Hey we just wrapped! Oh well who knows what the sslEngine is thinking, so continue and we will wrap again
                                            continue;

                                        case NEED_UNWRAP:
                                            // Ah we need to fill some data so we can write.
                                            // So if we were not called from fill and the app is not reading anyway
                                            if (!_fillRequiresFlushToProgress && !getFillInterest().isInterested())
                                            {
                                                // Tell the onFillable method that there might be a write to complete
                                                _flushRequiresFillToProgress = true;
                                                fill(BufferUtil.EMPTY_BUFFER);
                                                // Check if after the fill() we need to wrap again
                                                if (_sslEngine.getHandshakeStatus() == HandshakeStatus.NEED_WRAP)
                                                    continue;
                                            }
                                            return allConsumed && BufferUtil.isEmpty(_encryptedOutput);

                                        case FINISHED:
                                            throw new IllegalStateException();
                                    }
                                }
                            }
                        }
                    }
                    catch (SSLHandshakeException x)
                    {
                        notifyHandshakeFailed(_sslEngine, x);
                        throw x;
                    }
                    finally
                    {
                        releaseEncryptedOutputBuffer();
                    }
                }
            }
            catch (Throwable x)
            {
                close(x);
                throw x;
            }
        }

        private void releaseEncryptedOutputBuffer()
        {
            if (!Thread.holdsLock(DecryptedEndPoint.this))
                throw new IllegalStateException();
            if (_encryptedOutput != null && !_encryptedOutput.hasRemaining())
            {
                _bufferPool.release(_encryptedOutput);
                _encryptedOutput = null;
            }
        }

        @Override
        public void shutdownOutput()
        {
            try
            {
                boolean flush = false;
                boolean close = false;
                synchronized (_decryptedEndPoint)
                {
<<<<<<< HEAD
                    boolean ishut = isInputShutdown();
                    boolean oshut = isOutputShutdown();
                    if (LOG.isDebugEnabled())
                        LOG.debug("shutdownOutput: oshut={}, ishut={} {}", oshut, ishut, SslConnection.this);

                    if (oshut)
                        return;

                    if (!_closedOutbound)
                    {
                        _closedOutbound=true; // Only attempt this once
                        _sslEngine.closeOutbound();
                        flush = true;
                    }

                    // TODO review close logic here
                    if (ishut)
                        close = true;
=======
                    closeOutbound();
                    flush(BufferUtil.EMPTY_BUFFER); // Send close handshake
                    SslConnection.this.fillInterested(); // seek reply FIN or RST or close handshake
>>>>>>> da9c5fca
                }

                if (flush)
                    flush(BufferUtil.EMPTY_BUFFER); // Send the TLS close message.
                if (close)
                    getEndPoint().close();
                else
                    ensureFillInterested();
            }
            catch (Throwable x)
            {
                LOG.ignore(x);
                getEndPoint().close();
            }
        }
        
        private void ensureFillInterested()
        {
            if (getFillInterest().isCallbackNonBlocking())
            {
                SslConnection.this.tryFillInterested(_nonBlockingReadCallback);
            }
            else
            {
                SslConnection.this.tryFillInterested();
            }
        }

        @Override
        public boolean isOutputShutdown()
        {
            return isOutboundDone() || getEndPoint().isOutputShutdown();
        }

        @Override
        public void close()
        {
            // First send the TLS Close Alert, then the FIN.
            shutdownOutput();
            getEndPoint().close();
            super.close();
        }

        protected void close(Throwable failure)
        {
            // First send the TLS Close Alert, then the FIN.
            shutdownOutput();
            getEndPoint().close();
            super.close(failure);
        }

        @Override
        public Object getTransport()
        {
            return getEndPoint();
        }

        @Override
        public boolean isInputShutdown()
        {
<<<<<<< HEAD
            return getEndPoint().isInputShutdown() || _sslEngine.isInboundDone();
        }

        private void notifyHandshakeSucceeded(SSLEngine sslEngine)
        {
            SslHandshakeListener.Event event = null;
            for (SslHandshakeListener listener : handshakeListeners)
            {
                if (event == null)
                    event = new SslHandshakeListener.Event(sslEngine);
                try
                {
                    listener.handshakeSucceeded(event);
                }
                catch (Throwable x)
                {
                    LOG.info("Exception while notifying listener " + listener, x);
                }
            }
        }

        private void notifyHandshakeFailed(SSLEngine sslEngine, Throwable failure)
        {
            SslHandshakeListener.Event event = null;
            for (SslHandshakeListener listener : handshakeListeners)
            {
                if (event == null)
                    event = new SslHandshakeListener.Event(sslEngine);
                try
                {
                    listener.handshakeFailed(event, failure);
                }
                catch (Throwable x)
                {
                    LOG.info("Exception while notifying listener " + listener, x);
                }
=======
            return isInboundDone();
        }

        private boolean isOutboundDone()
        {
            try
            {
                return _sslEngine.isOutboundDone();
            }
            catch (Throwable x)
            {
                LOG.ignore(x);
                return true;
            }
        }

        private boolean isInboundDone()
        {
            try
            {
                return _sslEngine.isInboundDone();
            }
            catch (Throwable x)
            {
                LOG.ignore(x);
                return true;
>>>>>>> da9c5fca
            }
        }

        @Override
        public String toString()
        {
            return super.toString()+"->"+getEndPoint().toString();
        }

        private class FailWrite implements Runnable
        {
            private final Throwable failure;

            private FailWrite(Throwable failure)
            {
                this.failure = failure;
            }

            @Override
            public void run()
            {
                getWriteFlusher().onFail(failure);
            }
        }
    }
}<|MERGE_RESOLUTION|>--- conflicted
+++ resolved
@@ -587,7 +587,7 @@
                             // Let's try reading some encrypted data... even if we have some already.
                             int net_filled = getEndPoint().fill(_encryptedInput);
 
-                            if (net_filled > 0 && !_handshaken && _sslEngine.isOutboundDone())
+                            if (net_filled > 0 && !_handshaken && isOutboundDone())
                                 throw new SSLHandshakeException("Closed during handshake");
 
                             decryption: while (true)
@@ -841,21 +841,6 @@
                 _sslEngine.closeInbound();
             }
             catch (Throwable x)
-<<<<<<< HEAD
-=======
-            {
-                LOG.ignore(x);
-            }
-        }
-
-        private void closeOutbound()
-        {
-            try
-            {
-                _sslEngine.closeOutbound();
-            }
-            catch (Throwable x)
->>>>>>> da9c5fca
             {
                 LOG.ignore(x);
             }
@@ -874,6 +859,10 @@
                     throw x;
                 else
                     LOG.ignore(x);
+            }
+            catch (Throwable x)
+            {
+                LOG.ignore(x);
             }
         }
 
@@ -889,22 +878,9 @@
 
             if (LOG.isDebugEnabled())
             {
-<<<<<<< HEAD
                 for (ByteBuffer b : appOuts)
                     LOG.debug("flush {} {}", BufferUtil.toHexSummary(b), SslConnection.this);
             }
-=======
-                if (_cannotAcceptMoreAppDataToFlush)
-                {
-                    if (isOutboundDone())
-                        throw new EofException(new ClosedChannelException());
-                    return false;
-                }
-
-                // We will need a network buffer
-                if (_encryptedOutput == null)
-                    _encryptedOutput = _bufferPool.acquire(_sslEngine.getSession().getPacketBufferSize(), _encryptedDirectBuffers);
->>>>>>> da9c5fca
 
             try
             {
@@ -914,7 +890,7 @@
                     {
                         if (_cannotAcceptMoreAppDataToFlush)
                         {
-                            if (_sslEngine.isOutboundDone())
+                            if (isOutboundDone())
                                 throw new EofException(new ClosedChannelException());
                             return false;
                         }
@@ -1079,7 +1055,6 @@
                 boolean close = false;
                 synchronized (_decryptedEndPoint)
                 {
-<<<<<<< HEAD
                     boolean ishut = isInputShutdown();
                     boolean oshut = isOutputShutdown();
                     if (LOG.isDebugEnabled())
@@ -1091,18 +1066,13 @@
                     if (!_closedOutbound)
                     {
                         _closedOutbound=true; // Only attempt this once
-                        _sslEngine.closeOutbound();
+                        closeOutbound();
                         flush = true;
                     }
 
                     // TODO review close logic here
                     if (ishut)
                         close = true;
-=======
-                    closeOutbound();
-                    flush(BufferUtil.EMPTY_BUFFER); // Send close handshake
-                    SslConnection.this.fillInterested(); // seek reply FIN or RST or close handshake
->>>>>>> da9c5fca
                 }
 
                 if (flush)
@@ -1118,7 +1088,19 @@
                 getEndPoint().close();
             }
         }
-        
+
+        private void closeOutbound()
+        {
+            try
+            {
+                _sslEngine.closeOutbound();
+            }
+            catch (Throwable x)
+            {
+                LOG.ignore(x);
+            }
+        }
+
         private void ensureFillInterested()
         {
             if (getFillInterest().isCallbackNonBlocking())
@@ -1135,6 +1117,19 @@
         public boolean isOutputShutdown()
         {
             return isOutboundDone() || getEndPoint().isOutputShutdown();
+        }
+
+        private boolean isOutboundDone()
+        {
+            try
+            {
+                return _sslEngine.isOutboundDone();
+            }
+            catch (Throwable x)
+            {
+                LOG.ignore(x);
+                return true;
+            }
         }
 
         @Override
@@ -1163,8 +1158,20 @@
         @Override
         public boolean isInputShutdown()
         {
-<<<<<<< HEAD
-            return getEndPoint().isInputShutdown() || _sslEngine.isInboundDone();
+            return getEndPoint().isInputShutdown() || isInboundDone();
+        }
+
+        private boolean isInboundDone()
+        {
+            try
+            {
+                return _sslEngine.isInboundDone();
+            }
+            catch (Throwable x)
+            {
+                LOG.ignore(x);
+                return true;
+            }
         }
 
         private void notifyHandshakeSucceeded(SSLEngine sslEngine)
@@ -1200,34 +1207,6 @@
                 {
                     LOG.info("Exception while notifying listener " + listener, x);
                 }
-=======
-            return isInboundDone();
-        }
-
-        private boolean isOutboundDone()
-        {
-            try
-            {
-                return _sslEngine.isOutboundDone();
-            }
-            catch (Throwable x)
-            {
-                LOG.ignore(x);
-                return true;
-            }
-        }
-
-        private boolean isInboundDone()
-        {
-            try
-            {
-                return _sslEngine.isInboundDone();
-            }
-            catch (Throwable x)
-            {
-                LOG.ignore(x);
-                return true;
->>>>>>> da9c5fca
             }
         }
 
