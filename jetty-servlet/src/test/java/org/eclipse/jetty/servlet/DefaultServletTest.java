//
//  ========================================================================
//  Copyright (c) 1995-2019 Mort Bay Consulting Pty. Ltd.
//  ------------------------------------------------------------------------
//  All rights reserved. This program and the accompanying materials
//  are made available under the terms of the Eclipse Public License v1.0
//  and Apache License v2.0 which accompanies this distribution.
//
//      The Eclipse Public License is available at
//      http://www.eclipse.org/legal/epl-v10.html
//
//      The Apache License v2.0 is available at
//      http://www.opensource.org/licenses/apache2.0.php
//
//  You may elect to redistribute this code under either of these licenses.
//  ========================================================================
//

package org.eclipse.jetty.servlet;

import java.io.File;
import java.io.IOException;
<<<<<<< HEAD
import java.io.OutputStream;
=======
import java.net.URL;
import java.net.URLClassLoader;
>>>>>>> 3ab1ea31
import java.nio.ByteBuffer;
import java.nio.charset.StandardCharsets;
import java.nio.file.Files;
import java.nio.file.InvalidPathException;
import java.nio.file.Path;
import java.util.ArrayList;
import java.util.EnumSet;
import java.util.List;
import java.util.function.Consumer;
import java.util.regex.Matcher;
import java.util.regex.Pattern;
import java.util.stream.Stream;
import javax.servlet.DispatcherType;
import javax.servlet.Filter;
import javax.servlet.FilterChain;
import javax.servlet.FilterConfig;
import javax.servlet.ServletException;
import javax.servlet.ServletRequest;
import javax.servlet.ServletResponse;
import javax.servlet.http.HttpServletResponse;

import org.eclipse.jetty.http.DateGenerator;
import org.eclipse.jetty.http.HttpContent;
import org.eclipse.jetty.http.HttpField;
import org.eclipse.jetty.http.HttpHeader;
import org.eclipse.jetty.http.HttpStatus;
import org.eclipse.jetty.http.HttpTester;
import org.eclipse.jetty.server.HttpConfiguration;
import org.eclipse.jetty.server.LocalConnector;
import org.eclipse.jetty.server.ResourceContentFactory;
import org.eclipse.jetty.server.Server;
import org.eclipse.jetty.server.handler.AllowSymLinkAliasChecker;
import org.eclipse.jetty.toolchain.test.FS;
import org.eclipse.jetty.toolchain.test.MavenTestingUtils;
import org.eclipse.jetty.toolchain.test.jupiter.WorkDir;
import org.eclipse.jetty.toolchain.test.jupiter.WorkDirExtension;
import org.eclipse.jetty.util.resource.PathResource;
import org.eclipse.jetty.util.resource.Resource;
<<<<<<< HEAD
import org.junit.jupiter.api.AfterEach;
import org.junit.jupiter.api.BeforeEach;
import org.junit.jupiter.api.Test;
import org.junit.jupiter.api.condition.OS;
import org.junit.jupiter.api.extension.ExtendWith;
import org.junit.jupiter.params.ParameterizedTest;
import org.junit.jupiter.params.provider.Arguments;
import org.junit.jupiter.params.provider.MethodSource;
import org.junit.jupiter.params.provider.ValueSource;

import static org.eclipse.jetty.http.HttpFieldsMatchers.containsHeader;
import static org.eclipse.jetty.http.HttpFieldsMatchers.containsHeaderValue;
import static org.hamcrest.MatcherAssert.assertThat;
import static org.hamcrest.Matchers.anyOf;
import static org.hamcrest.Matchers.containsString;
import static org.hamcrest.Matchers.endsWith;
import static org.hamcrest.Matchers.is;
import static org.hamcrest.Matchers.not;
import static org.hamcrest.Matchers.notNullValue;
import static org.hamcrest.Matchers.nullValue;
import static org.hamcrest.Matchers.startsWith;
import static org.junit.jupiter.api.Assumptions.assumeTrue;

@ExtendWith(WorkDirExtension.class)
=======
import org.hamcrest.Matchers;
import org.junit.After;
import org.junit.Assert;
import org.junit.Before;
import org.junit.Rule;
import org.junit.Test;

import static org.hamcrest.CoreMatchers.anyOf;
import static org.hamcrest.CoreMatchers.containsString;
import static org.hamcrest.CoreMatchers.is;
import static org.hamcrest.CoreMatchers.not;
import static org.junit.Assert.assertNotNull;
import static org.junit.Assert.assertThat;
import static org.junit.Assert.assertTrue;

>>>>>>> 3ab1ea31
public class DefaultServletTest
{
    public WorkDir workDir;

    public Path docRoot;

    // The name of the odd-jar used for testing "jar:file://" based resource access.
    private static final String ODD_JAR = "jar-resource-odd.jar";

    private Server server;
    private LocalConnector connector;
    private ServletContextHandler context;

    @BeforeEach
    public void init() throws Exception
    {
        docRoot = workDir.getEmptyPathDir().resolve("docroot");
        FS.ensureDirExists(docRoot);

        server = new Server();

        connector = new LocalConnector(server);
        connector.getConnectionFactory(HttpConfiguration.ConnectionFactory.class).getHttpConfiguration().setSendServerVersion(false);

        File extraJarResources = MavenTestingUtils.getTestResourceFile(ODD_JAR);
        URL urls[] = new URL[] { extraJarResources.toURI().toURL() };

        ClassLoader parentClassLoader = Thread.currentThread().getContextClassLoader();
        URLClassLoader extraClassLoader = new URLClassLoader(urls, parentClassLoader);

        context = new ServletContextHandler();
        context.setBaseResource(new PathResource(docRoot));
        context.setContextPath("/context");
        context.setWelcomeFiles(new String[]{"index.html", "index.jsp", "index.htm"});
        context.setClassLoader(extraClassLoader);

        server.setHandler(context);
        server.addConnector(connector);

        server.start();
    }

    @AfterEach
    public void destroy() throws Exception
    {
        server.stop();
        server.join();
    }

    @Test
    public void testListingWithSession() throws Exception
    {
        ServletHolder defholder = context.addServlet(DefaultServlet.class, "/*");
        defholder.setInitParameter("dirAllowed", "true");
        defholder.setInitParameter("redirectWelcome", "false");
        defholder.setInitParameter("gzip", "false");

        /* create some content in the docroot */
        FS.ensureDirExists(docRoot.resolve("one"));
        FS.ensureDirExists(docRoot.resolve("two"));
        FS.ensureDirExists(docRoot.resolve("three"));

        String rawResponse = connector.getResponse("GET /context/;JSESSIONID=1234567890 HTTP/1.0\n\n");
        HttpTester.Response response = HttpTester.parseResponse(rawResponse);

        String body = response.getContent();

        assertThat(body, containsString("/one/;JSESSIONID=1234567890"));
        assertThat(body, containsString("/two/;JSESSIONID=1234567890"));
        assertThat(body, containsString("/three/;JSESSIONID=1234567890"));

        assertThat(body, not(containsString("<script>")));
    }

    @Test
    public void testListingXSS() throws Exception
    {
        ServletHolder defholder = context.addServlet(DefaultServlet.class, "/*");
        defholder.setInitParameter("dirAllowed", "true");
        defholder.setInitParameter("redirectWelcome", "false");
        defholder.setInitParameter("gzip", "false");

        /* create some content in the docroot */
        Path one = docRoot.resolve("one");
        FS.ensureDirExists(one);
        FS.ensureDirExists(docRoot.resolve("two"));
        FS.ensureDirExists(docRoot.resolve("three"));

        Path alert = one.resolve("onmouseclick='alert(oops)'");
        FS.touch(alert);

        /*
         * Intentionally bad request URI. Sending a non-encoded URI with typically
         * encoded characters '<', '>', and '"'.
         */
        String req1 = "GET /context/;<script>window.alert(\"hi\");</script> HTTP/1.0\r\n" +
                "\r\n";
        String rawResponse = connector.getResponse(req1);
        HttpTester.Response response = HttpTester.parseResponse(rawResponse);

        String body = response.getContent();
        assertThat(body, not(containsString("<script>")));

        req1 = "GET /context/one/;\"onmouseover='alert(document.location)' HTTP/1.0\r\n" +
                "\r\n";

        rawResponse = connector.getResponse(req1);
        response = HttpTester.parseResponse(rawResponse);

        body = response.getContent();

        assertThat(body, not(containsString(";\"onmouseover")));
    }

    @Test
    public void testListingWithQuestionMarks() throws Exception
    {
        ServletHolder defholder = context.addServlet(DefaultServlet.class, "/*");
        defholder.setInitParameter("dirAllowed", "true");
        defholder.setInitParameter("redirectWelcome", "false");
        defholder.setInitParameter("gzip", "false");

        /* create some content in the docroot */
        FS.ensureDirExists(docRoot.resolve("one"));
        FS.ensureDirExists(docRoot.resolve("two"));
        FS.ensureDirExists(docRoot.resolve("three"));

        // Creating dir 'f??r' (Might not work in Windows)
        assumeMkDirSupported(docRoot, "f??r");

        String rawResponse = connector.getResponse("GET /context/ HTTP/1.0\r\n\r\n");
        HttpTester.Response response = HttpTester.parseResponse(rawResponse);

        String body = response.getContent();
        assertThat(body, containsString("f??r"));
    }

    /**
     * A regression on windows allowed the directory listing show
     * the fully qualified paths within the directory listing.
     * This test ensures that this behavior will not arise again.
     */
    @Test
    public void testListingFilenamesOnly() throws Exception
    {
        ServletHolder defholder = context.addServlet(DefaultServlet.class, "/*");
        defholder.setInitParameter("dirAllowed", "true");
        defholder.setInitParameter("redirectWelcome", "false");
        defholder.setInitParameter("gzip", "false");

        testdir.ensureEmpty();

        /* create some content in the docroot */
        File resBase = testdir.getPathFile("docroot").toFile();
        FS.ensureDirExists(resBase);
        File one = new File(resBase, "one");
        assertTrue(one.mkdir());
        File deep = new File(one, "deep");
        assertTrue(deep.mkdir());
        FS.touch(new File(deep, "foo"));
        assertTrue(new File(resBase, "two").mkdir());
        assertTrue(new File(resBase, "three").mkdir());

        String resBasePath = resBase.getAbsolutePath();
        defholder.setInitParameter("resourceBase", resBasePath);

        StringBuffer req1 = new StringBuffer();
        req1.append("GET /context/one/deep/ HTTP/1.0\n");
        req1.append("\n");

        String response = connector.getResponses(req1.toString());

        assertResponseContains("/foo", response);
        assertResponseNotContains(resBase.getAbsolutePath(), response);
    }

    /**
     * A regression on windows allowed the directory listing show
     * the fully qualified paths within the directory listing.
     * This test ensures that this behavior will not arise again.
     */
    @Test
    public void testListingFilenamesOnly_UrlResource() throws Exception
    {
        URL extraResource = context.getClassLoader().getResource("rez/one");
        assertNotNull("Must have extra jar resource in classloader", extraResource);

        String extraResourceBaseString = extraResource.toURI().toASCIIString();
        extraResourceBaseString = extraResourceBaseString.substring(0, extraResourceBaseString.length() - "/one".length());

        ServletHolder defholder = context.addServlet(DefaultServlet.class, "/extra/*");
        defholder.setInitParameter("resourceBase", extraResourceBaseString);
        defholder.setInitParameter("pathInfoOnly", "true");
        defholder.setInitParameter("dirAllowed", "true");
        defholder.setInitParameter("redirectWelcome", "false");
        defholder.setInitParameter("gzip", "false");

        StringBuffer req1;
        String response;

        // Test that GET works first.
        req1 = new StringBuffer();
        req1.append("GET /context/extra/one HTTP/1.0\n");
        req1.append("\n");

        response = connector.getResponses(req1.toString());
        assertResponseContains("200 OK", response);
        assertResponseContains("is this the one?", response);

        // Typical directory listing of location in jar:file:// URL
        req1 = new StringBuffer();
        req1.append("GET /context/extra/deep/ HTTP/1.0\r\n");
        req1.append("\r\n");

        response = connector.getResponses(req1.toString());
        assertResponseContains("200 OK", response);
        assertResponseContains("/xxx", response);
        assertResponseContains("/yyy", response);
        assertResponseContains("/zzz", response);

        assertResponseNotContains(extraResourceBaseString, response);
        assertResponseNotContains(ODD_JAR, response);

        // Get deep resource
        req1 = new StringBuffer();
        req1.append("GET /context/extra/deep/yyy HTTP/1.0\r\n");
        req1.append("\r\n");

        response = connector.getResponses(req1.toString());
        assertResponseContains("200 OK", response);
        assertResponseContains("a file named yyy", response);

        // Convoluted directory listing of location in jar:file:// URL
        // This exists to test proper encoding output
        req1 = new StringBuffer();
        req1.append("GET /context/extra/oddities/ HTTP/1.0\r\n");
        req1.append("\r\n");

        response = connector.getResponses(req1.toString());
        assertResponseContains("200 OK", response);
        assertResponseContains(">#hashcode&nbsp;<", response); // text on page
        assertResponseContains("/oddities/%23hashcode", response); // generated link

        assertResponseContains(">other%2fkind%2Fof%2fslash&nbsp;<", response); // text on page
        assertResponseContains("/oddities/other%252fkind%252Fof%252fslash", response); // generated link

        assertResponseContains(">a file with a space&nbsp;<", response); // text on page
        assertResponseContains("/oddities/a%20file%20with%20a%20space", response); // generated link

        assertResponseNotContains(extraResourceBaseString, response);
        assertResponseNotContains(ODD_JAR, response);
    }

    @Test
    public void testListingProperUrlEncoding() throws Exception
    {
        ServletHolder defholder = context.addServlet(DefaultServlet.class, "/*");
        defholder.setInitParameter("dirAllowed", "true");
        defholder.setInitParameter("redirectWelcome", "false");
        defholder.setInitParameter("gzip", "false");

        /* create some content in the docroot */

        Path wackyDir = docRoot.resolve("dir;"); // this should not be double-encoded.
        FS.ensureDirExists(wackyDir);

        FS.ensureDirExists(wackyDir.resolve("four"));
        FS.ensureDirExists(wackyDir.resolve("five"));
        FS.ensureDirExists(wackyDir.resolve("six"));

        /* At this point we have the following
         * testListingProperUrlEncoding/
         * `-- docroot
         *     `-- dir;
         *         |-- five
         *         |-- four
         *         `-- six
         */

        // First send request in improper, unencoded way.
        String rawResponse = connector.getResponse("GET /context/dir;/ HTTP/1.0\r\n\r\n");
        HttpTester.Response response = HttpTester.parseResponse(rawResponse);

        assertThat(response.toString(), response.getStatus(), is(HttpStatus.NOT_FOUND_404));

        // Now send request in proper, encoded format.
        rawResponse = connector.getResponse("GET /context/dir%3B/ HTTP/1.0\r\n\r\n");
        response = HttpTester.parseResponse(rawResponse);

        assertThat(response.toString(), response.getStatus(), is(HttpStatus.OK_200));

        String body = response.getContent();
        // Should not see double-encoded ";"
        // First encoding: ";" -> "%3b"
        // Second encoding: "%3B" -> "%253B" (BAD!)
        assertThat(body, not(containsString("%253B")));

        assertThat(body, containsString("/dir%3B/"));
        assertThat(body, containsString("/dir%3B/four/"));
        assertThat(body, containsString("/dir%3B/five/"));
        assertThat(body, containsString("/dir%3B/six/"));
    }

    @SuppressWarnings("Duplicates")
    public static Stream<Arguments> contextBreakoutScenarios()
    {
        Scenarios scenarios = new Scenarios();

        scenarios.addScenario(
                "GET normal",
                "GET /context/ HTTP/1.0\r\n\r\n",
                HttpStatus.OK_200,
                (response) -> assertThat(response.getContent(), containsString("<h1>Hello Index</h1>"))
        );

        scenarios.addScenario(
                "GET /context/index.html",
                "GET /context/index.html HTTP/1.0\r\n\r\n",
                HttpStatus.OK_200,
                (response) -> assertThat(response.getContent(), containsString("Hello Index"))
        );

        List<String> notEncodedPrefixes = new ArrayList<>();
        if (!OS.WINDOWS.isCurrentOs())
        {
            notEncodedPrefixes.add("/context/dir?");
        }
        notEncodedPrefixes.add("/context/dir;");

        for (String prefix : notEncodedPrefixes)
        {
            scenarios.addScenario(
                    "GET " + prefix,
                    "GET " + prefix + " HTTP/1.0\r\n\r\n",
                    HttpStatus.NOT_FOUND_404
            );

            scenarios.addScenario(
                    "GET " + prefix + "/",
                    "GET " + prefix + "/ HTTP/1.0\r\n\r\n",
                    HttpStatus.NOT_FOUND_404
            );

            scenarios.addScenario(
                    "GET " + prefix + "/../../sekret/pass",
                    "GET " + prefix + "/../../sekret/pass HTTP/1.0\r\n\r\n",
                    HttpStatus.NOT_FOUND_404,
                    (response) -> assertThat(response.getContent(), not(containsString("Sssh")))
            );

            scenarios.addScenario(
                    "GET " + prefix + "/%2E%2E/%2E%2E/sekret/pass",
                    "GET " + prefix + "/ HTTP/1.0\r\n\r\n",
                    HttpStatus.NOT_FOUND_404,
                    (response) -> assertThat(response.getContent(), not(containsString("Sssh")))
            );

            // A Raw Question mark in the prefix can be interpreted as a query section
            if (prefix.contains("?"))
            {
                scenarios.addScenario(
                        "GET " + prefix + "/../index.html",
                        "GET " + prefix + "/../index.html HTTP/1.0\r\n\r\n",
                        HttpStatus.NOT_FOUND_404
                );

                scenarios.addScenario(
                        "GET " + prefix + "/%2E%2E/index.html",
                        "GET " + prefix + "/%2E%2E/index.html HTTP/1.0\r\n\r\n",
                        HttpStatus.NOT_FOUND_404
                );
            }
            else
            {
                scenarios.addScenario(
                        "GET " + prefix + "/../index.html",
                        "GET " + prefix + "/../index.html HTTP/1.0\r\n\r\n",
                        HttpStatus.OK_200,
                        (response) -> assertThat(response.getContent(), containsString("Hello Index"))
                );

                scenarios.addScenario(
                        "GET " + prefix + "/%2E%2E/index.html",
                        "GET " + prefix + "/%2E%2E/index.html HTTP/1.0\r\n\r\n",
                        HttpStatus.OK_200,
                        (response) -> assertThat(response.getContent(), containsString("Hello Index"))
                );
            }

            scenarios.addScenario(
                    "GET " + prefix + "/../../",
                    "GET " + prefix + "/../../ HTTP/1.0\r\n\r\n",
                    HttpStatus.NOT_FOUND_404,
                    (response) -> {
                        String body = response.getContent();
                        assertThat(body, not(containsString("Directory: ")));
                    }
            );
        }

        List<String> encodedPrefixes = new ArrayList<>();

        if (!OS.WINDOWS.isCurrentOs())
        {
            encodedPrefixes.add("/context/dir%3F");
        }
        encodedPrefixes.add("/context/dir%3B");

        for (String prefix : encodedPrefixes)
        {
            scenarios.addScenario(
                    "GET " + prefix,
                    "GET " + prefix + " HTTP/1.0\r\n\r\n",
                    HttpStatus.MOVED_TEMPORARILY_302,
                    (response) -> assertThat("Location header", response.get(HttpHeader.LOCATION), endsWith(prefix + "/"))
            );

            scenarios.addScenario(
                    "GET " + prefix + "/",
                    "GET " + prefix + "/ HTTP/1.0\r\n\r\n",
                    HttpStatus.OK_200
            );

            scenarios.addScenario(
                    "GET " + prefix + "/.%2E/.%2E/sekret/pass",
                    "GET " + prefix + "/ HTTP/1.0\r\n\r\n",
                    HttpStatus.OK_200,
                    (response) -> assertThat(response.getContent(), not(containsString("Sssh")))
            );

            scenarios.addScenario(
                    "GET " + prefix + "/../index.html",
                    "GET " + prefix + "/../index.html HTTP/1.0\r\n\r\n",
                    HttpStatus.OK_200,
                    (response) -> assertThat(response.getContent(), containsString("Hello Index"))
            );

            scenarios.addScenario(
                    "GET " + prefix + "/../../",
                    "GET " + prefix + "/../../ HTTP/1.0\r\n\r\n",
                    HttpStatus.NOT_FOUND_404,
                    (response) -> {
                        String body = response.getContent();
                        assertThat(body, containsString("/../../"));
                        assertThat(body, not(containsString("Directory: ")));
                    }
            );

            scenarios.addScenario(
                    "GET " + prefix + "/../../sekret/pass",
                    "GET " + prefix + "/../../sekret/pass HTTP/1.0\r\n\r\n",
                    HttpStatus.NOT_FOUND_404,
                    (response) -> assertThat(response.getContent(), not(containsString("Sssh")))
            );

            scenarios.addScenario(
                    "GET " + prefix + "/../index.html",
                    "GET " + prefix + "/../index.html HTTP/1.0\r\n\r\n",
                    HttpStatus.OK_200,
                    (response) -> assertThat(response.getContent(), containsString("Hello Index"))
            );
        }

        return scenarios.stream();
    }

    @ParameterizedTest
    @MethodSource("contextBreakoutScenarios")
    public void testListingContextBreakout(Scenario scenario) throws Exception
    {
        ServletHolder defholder = context.addServlet(DefaultServlet.class, "/");
        defholder.setInitParameter("dirAllowed", "true");
        defholder.setInitParameter("redirectWelcome", "false");
        defholder.setInitParameter("gzip", "false");
        defholder.setInitParameter("aliases", "true");

        /* create some content in the docroot */

        Path index = docRoot.resolve("index.html");
        createFile(index, "<h1>Hello Index</h1>");

        if (!OS.WINDOWS.isCurrentOs())
        {
            // FileSystem should support question dirs
            assumeMkDirSupported(docRoot, "dir?");
        }

        // FileSystem should support semicolon dirs
        assumeMkDirSupported(docRoot, "dir;");

        /* create some content outside of the docroot */
        Path sekret = workDir.getPath().resolve("sekret");
        FS.ensureDirExists(sekret);
        Path pass = sekret.resolve("pass");
        createFile(pass, "Sssh, you shouldn't be seeing this");

        /* At this point we have the following
         * testListingContextBreakout/
         * |-- docroot
         * |   |-- index.html
         * |   |-- dir?   (Might be missing on Windows)
         * |   |-- dir;
         * `-- sekret
         *     `-- pass
         */

        String rawResponse = connector.getResponse(scenario.rawRequest);
        HttpTester.Response response = HttpTester.parseResponse(rawResponse);
        assertThat(response.toString(), response.getStatus(), is(scenario.expectedStatus));
        if (scenario.extraAsserts != null)
            scenario.extraAsserts.accept(response);
    }

    private static void addBasicWelcomeScenarios(Scenarios scenarios)
    {
        scenarios.addScenario(
                "GET /context/one/ (index.htm match)",
                "GET /context/one/ HTTP/1.0\r\n\r\n",
                HttpStatus.OK_200,
                (response) -> assertThat(response.getContent(), containsString("<h1>Hello Inde</h1>"))
        );

        scenarios.addScenario(
                "GET /context/two/ (index.html match)",
                "GET /context/two/ HTTP/1.0\r\n\r\n",
                HttpStatus.OK_200,
                (response) -> assertThat(response.getContent(), containsString("<h1>Hello Index</h1>"))
        );

        scenarios.addScenario(
                "GET /context/three/ (index.html wins over index.htm)",
                "GET /context/three/ HTTP/1.0\r\n\r\n",
                HttpStatus.OK_200,
                (response) -> assertThat(response.getContent(), containsString("<h1>Three Index</h1>"))
        );
    }

    public static Stream<Arguments> welcomeScenarios()
    {
        Scenarios scenarios = new Scenarios();

        scenarios.addScenario(
                "GET /context/ - (no match)",
                "GET /context/ HTTP/1.0\r\n\r\n",
                HttpStatus.FORBIDDEN_403
        );

        addBasicWelcomeScenarios(scenarios);

        return scenarios.stream();
    }

    @ParameterizedTest
    @MethodSource("welcomeScenarios")
    public void testWelcome(Scenario scenario) throws Exception
    {
        Path one = docRoot.resolve("one");
        Path two = docRoot.resolve("two");
        Path three = docRoot.resolve("three");
        FS.ensureDirExists(one);
        FS.ensureDirExists(two);
        FS.ensureDirExists(three);

        createFile(one.resolve("index.htm"), "<h1>Hello Inde</h1>");
        createFile(two.resolve("index.html"), "<h1>Hello Index</h1>");

        createFile(three.resolve("index.html"), "<h1>Three Index</h1>");
        createFile(three.resolve("index.htm"), "<h1>Three Inde</h1>");

        ServletHolder defholder = context.addServlet(DefaultServlet.class, "/");
        defholder.setInitParameter("dirAllowed", "false");
        defholder.setInitParameter("redirectWelcome", "false");
        defholder.setInitParameter("welcomeServlets", "false");
        defholder.setInitParameter("gzip", "false");

        defholder.setInitParameter("maxCacheSize", "1024000");
        defholder.setInitParameter("maxCachedFileSize", "512000");
        defholder.setInitParameter("maxCachedFiles", "100");

        ServletHolder jspholder = context.addServlet(NoJspServlet.class, "*.jsp");
        context.addServlet(jspholder, "/index.jsp");

        String rawResponse = connector.getResponse(scenario.rawRequest);
        HttpTester.Response response = HttpTester.parseResponse(rawResponse);
        assertThat(response.toString(), response.getStatus(), is(scenario.expectedStatus));
        if (scenario.extraAsserts != null)
            scenario.extraAsserts.accept(response);
    }

    @Test
    public void testWelcomeMultipleBasesBase() throws Exception
    {
        Path dir = docRoot.resolve("dir");
        FS.ensureDirExists(dir);
        Path inde = dir.resolve("index.htm");
        Path index = dir.resolve("index.html");

        Path altRoot = workDir.getPath().resolve("altroot");
        Path altDir = altRoot.resolve("dir");
        FS.ensureDirExists(altDir);
        Path altInde = altDir.resolve("index.htm");
        Path altIndex = altDir.resolve("index.html");

        ServletHolder altholder = context.addServlet(DefaultServlet.class, "/alt/*");
        altholder.setInitParameter("resourceBase", altRoot.toUri().toASCIIString());
        altholder.setInitParameter("pathInfoOnly", "true");
        altholder.setInitParameter("dirAllowed", "false");
        altholder.setInitParameter("redirectWelcome", "false");
        altholder.setInitParameter("welcomeServlets", "false");
        altholder.setInitParameter("gzip", "false");

        ServletHolder otherholder = context.addServlet(DefaultServlet.class, "/other/*");
        otherholder.setInitParameter("resourceBase", altRoot.toUri().toASCIIString());
        otherholder.setInitParameter("pathInfoOnly", "true");
        otherholder.setInitParameter("dirAllowed", "true");
        otherholder.setInitParameter("redirectWelcome", "false");
        otherholder.setInitParameter("welcomeServlets", "false");
        otherholder.setInitParameter("gzip", "false");

        ServletHolder defholder = context.addServlet(DefaultServlet.class, "/");
        defholder.setInitParameter("dirAllowed", "false");
        defholder.setInitParameter("redirectWelcome", "false");
        defholder.setInitParameter("welcomeServlets", "false");
        defholder.setInitParameter("gzip", "false");

        @SuppressWarnings("unused")
        ServletHolder jspholder = context.addServlet(NoJspServlet.class, "*.jsp");

        String rawResponse;
        HttpTester.Response response;

        // Test other redirect
        rawResponse = connector.getResponse("GET /context/other HTTP/1.0\r\n\r\n");
        response = HttpTester.parseResponse(rawResponse);
        assertThat(response.toString(), response.getStatus(), is(HttpStatus.MOVED_TEMPORARILY_302));
        assertThat(response, containsHeaderValue("Location", "http://0.0.0.0/context/other/"));

        // Test alt default
        rawResponse = connector.getResponse("GET /context/alt/dir/ HTTP/1.0\r\n\r\n");
        response = HttpTester.parseResponse(rawResponse);
        assertThat(response.toString(), response.getStatus(), is(HttpStatus.FORBIDDEN_403));

        createFile(altIndex, "<h1>Alt Index</h1>");
        rawResponse = connector.getResponse("GET /context/alt/dir/index.html HTTP/1.0\r\n\r\n");
        response = HttpTester.parseResponse(rawResponse);
        assertThat(response.toString(), response.getStatus(), is(HttpStatus.OK_200));
        assertThat(response.getContent(), containsString("<h1>Alt Index</h1>"));

        rawResponse = connector.getResponse("GET /context/alt/dir/ HTTP/1.0\r\n\r\n");
        response = HttpTester.parseResponse(rawResponse);
        assertThat(response.toString(), response.getStatus(), is(HttpStatus.OK_200));
        assertThat(response.getContent(), containsString("<h1>Alt Index</h1>"));

        createFile(altInde, "<h1>Alt Inde</h1>");
        rawResponse = connector.getResponse("GET /context/alt/dir/ HTTP/1.0\r\n\r\n");
        response = HttpTester.parseResponse(rawResponse);
        assertThat(response.toString(), response.getStatus(), is(HttpStatus.OK_200));
        assertThat(response.getContent(), containsString("<h1>Alt Index</h1>"));

        if (deleteFile(altIndex))
        {
            rawResponse = connector.getResponse("GET /context/alt/dir/ HTTP/1.0\r\n\r\n");
            response = HttpTester.parseResponse(rawResponse);
            assertThat(response.toString(), response.getStatus(), is(HttpStatus.OK_200));
            assertThat(response.getContent(), containsString("<h1>Alt Inde</h1>"));

            if (deleteFile(altInde))
            {
                rawResponse = connector.getResponse("GET /context/alt/dir/ HTTP/1.0\r\n\r\n");
                response = HttpTester.parseResponse(rawResponse);
                assertThat(response.toString(), response.getStatus(), is(HttpStatus.FORBIDDEN_403));
            }
        }


        // Test normal default
        rawResponse = connector.getResponse("GET /context/dir/ HTTP/1.0\r\n\r\n");
        response = HttpTester.parseResponse(rawResponse);
        assertThat(response.toString(), response.getStatus(), is(HttpStatus.FORBIDDEN_403));

        createFile(index, "<h1>Hello Index</h1>");
        rawResponse = connector.getResponse("GET /context/dir/ HTTP/1.0\r\n\r\n");
        response = HttpTester.parseResponse(rawResponse);
        assertThat(response.toString(), response.getStatus(), is(HttpStatus.OK_200));
        assertThat(response.getContent(), containsString("<h1>Hello Index</h1>"));

        createFile(inde, "<h1>Hello Inde</h1>");
        rawResponse = connector.getResponse("GET /context/dir/ HTTP/1.0\r\n\r\n");
        response = HttpTester.parseResponse(rawResponse);
        assertThat(response.toString(), response.getStatus(), is(HttpStatus.OK_200));
        assertThat(response.getContent(), containsString("<h1>Hello Index</h1>"));

        if (deleteFile(index))
        {
            rawResponse = connector.getResponse("GET /context/dir/ HTTP/1.0\r\n\r\n");
            response = HttpTester.parseResponse(rawResponse);
            assertThat(response.toString(), response.getStatus(), is(HttpStatus.OK_200));
            assertThat(response.getContent(), containsString("<h1>Hello Inde</h1>"));

            if (deleteFile(inde))
            {
                rawResponse = connector.getResponse("GET /context/dir/ HTTP/1.0\r\n\r\n");
                response = HttpTester.parseResponse(rawResponse);
                assertThat(response.toString(), response.getStatus(), is(HttpStatus.FORBIDDEN_403));
            }
        }
    }

    @Test
    public void testWelcomeRedirect() throws Exception
    {
        Path dir = docRoot.resolve("dir");
        FS.ensureDirExists(dir);
        Path inde = dir.resolve("index.htm");
        Path index = dir.resolve("index.html");

        ServletHolder defholder = context.addServlet(DefaultServlet.class, "/");
        defholder.setInitParameter("dirAllowed", "false");
        defholder.setInitParameter("redirectWelcome", "true");
        defholder.setInitParameter("welcomeServlets", "false");
        defholder.setInitParameter("gzip", "false");

        defholder.setInitParameter("maxCacheSize", "1024000");
        defholder.setInitParameter("maxCachedFileSize", "512000");
        defholder.setInitParameter("maxCachedFiles", "100");

        @SuppressWarnings("unused")
        ServletHolder jspholder = context.addServlet(NoJspServlet.class, "*.jsp");

        String rawResponse;
        HttpTester.Response response;

        rawResponse = connector.getResponse("GET /context/dir/ HTTP/1.0\r\n\r\n");
        response = HttpTester.parseResponse(rawResponse);
        assertThat(response.toString(), response.getStatus(), is(HttpStatus.FORBIDDEN_403));

        createFile(index, "<h1>Hello Index</h1>");
        rawResponse = connector.getResponse("GET /context/dir/ HTTP/1.0\r\n\r\n");
        response = HttpTester.parseResponse(rawResponse);
        assertThat(response.toString(), response.getStatus(), is(HttpStatus.MOVED_TEMPORARILY_302));
        assertThat(response, containsHeaderValue("Location", "http://0.0.0.0/context/dir/index.html"));

        createFile(inde, "<h1>Hello Inde</h1>");
        rawResponse = connector.getResponse("GET /context/dir/ HTTP/1.0\r\n\r\n");
        response = HttpTester.parseResponse(rawResponse);
        assertThat(response.toString(), response.getStatus(), is(HttpStatus.MOVED_TEMPORARILY_302));
        assertThat(response, containsHeaderValue("Location", "http://0.0.0.0/context/dir/index.html"));

        if (deleteFile(index))
        {
            rawResponse = connector.getResponse("GET /context/dir/ HTTP/1.0\r\n\r\n");
            response = HttpTester.parseResponse(rawResponse);
            assertThat(response.toString(), response.getStatus(), is(HttpStatus.MOVED_TEMPORARILY_302));
            assertThat(response, containsHeaderValue("Location", "http://0.0.0.0/context/dir/index.htm"));

            if (deleteFile(inde))
            {
                rawResponse = connector.getResponse("GET /context/dir/ HTTP/1.0\r\n\r\n");
                response = HttpTester.parseResponse(rawResponse);
                assertThat(response.toString(), response.getStatus(), is(HttpStatus.FORBIDDEN_403));
            }
        }
    }

    /**
     * Ensure that oddball directory names are served with proper escaping
     */
    @Test
    public void testWelcomeRedirect_DirWithQuestion() throws Exception
    {
        FS.ensureDirExists(docRoot);
        context.setBaseResource(new PathResource(docRoot));

        Path dir = assumeMkDirSupported(docRoot, "dir?");

        Path index = dir.resolve("index.html");
        createFile(index, "<h1>Hello Index</h1>");

        ServletHolder defholder = context.addServlet(DefaultServlet.class, "/");
        defholder.setInitParameter("dirAllowed", "false");
        defholder.setInitParameter("redirectWelcome", "true");
        defholder.setInitParameter("welcomeServlets", "false");
        defholder.setInitParameter("gzip", "false");

        String rawResponse;
        HttpTester.Response response;

        rawResponse = connector.getResponse("GET /context/dir%3F HTTP/1.0\r\n\r\n");
        response = HttpTester.parseResponse(rawResponse);
        assertThat(response.toString(), response.getStatus(), is(HttpStatus.MOVED_TEMPORARILY_302));
        assertThat(response, containsHeaderValue("Location", "http://0.0.0.0/context/dir%3F/"));

        rawResponse = connector.getResponse("GET /context/dir%3F/ HTTP/1.0\r\n\r\n");
        response = HttpTester.parseResponse(rawResponse);
        assertThat(response.toString(), response.getStatus(), is(HttpStatus.MOVED_TEMPORARILY_302));
        assertThat(response, containsHeaderValue("Location", "http://0.0.0.0/context/dir%3F/index.html"));
    }

    /**
     * Ensure that oddball directory names are served with proper escaping
     */
    @Test
    public void testWelcomeRedirect_DirWithSemicolon() throws Exception
    {
        FS.ensureDirExists(docRoot);
        context.setBaseResource(new PathResource(docRoot));

        Path dir = assumeMkDirSupported(docRoot, "dir;");

        Path index = dir.resolve("index.html");
        createFile(index, "<h1>Hello Index</h1>");

        ServletHolder defholder = context.addServlet(DefaultServlet.class, "/");
        defholder.setInitParameter("dirAllowed", "false");
        defholder.setInitParameter("redirectWelcome", "true");
        defholder.setInitParameter("welcomeServlets", "false");
        defholder.setInitParameter("gzip", "false");

        String rawResponse;
        HttpTester.Response response;

        rawResponse = connector.getResponse("GET /context/dir%3B HTTP/1.0\r\n\r\n");
        response = HttpTester.parseResponse(rawResponse);
        assertThat(response.toString(), response.getStatus(), is(HttpStatus.MOVED_TEMPORARILY_302));
        assertThat(response, containsHeaderValue("Location", "http://0.0.0.0/context/dir%3B/"));

        rawResponse = connector.getResponse("GET /context/dir%3B/ HTTP/1.0\r\n\r\n");
        response = HttpTester.parseResponse(rawResponse);
        assertThat(response.toString(), response.getStatus(), is(HttpStatus.MOVED_TEMPORARILY_302));
        assertThat(response, containsHeaderValue("Location", "http://0.0.0.0/context/dir%3B/index.html"));
    }

    @Test
    public void testWelcomeServlet() throws Exception
    {
        Path inde = docRoot.resolve("index.htm");
        Path index = docRoot.resolve("index.html");

        ServletHolder defholder = context.addServlet(DefaultServlet.class, "/");
        defholder.setInitParameter("dirAllowed", "false");
        defholder.setInitParameter("redirectWelcome", "false");
        defholder.setInitParameter("welcomeServlets", "true");
        defholder.setInitParameter("gzip", "false");


        @SuppressWarnings("unused")
        ServletHolder jspholder = context.addServlet(NoJspServlet.class, "*.jsp");

        String rawResponse;
        HttpTester.Response response;

        rawResponse = connector.getResponse("GET /context/ HTTP/1.0\r\n\r\n");
        response = HttpTester.parseResponse(rawResponse);
        assertThat(response.toString(), response.getStatus(), is(HttpStatus.INTERNAL_SERVER_ERROR_500));
        assertThat(response.getContent(), containsString("JSP support not configured"));

        createFile(index, "<h1>Hello Index</h1>");
        rawResponse = connector.getResponse("GET /context/ HTTP/1.0\r\n\r\n");
        response = HttpTester.parseResponse(rawResponse);
        assertThat(response.toString(), response.getStatus(), is(HttpStatus.OK_200));
        assertThat(response.getContent(), containsString("<h1>Hello Index</h1>"));

        createFile(inde, "<h1>Hello Inde</h1>");
        rawResponse = connector.getResponse("GET /context/ HTTP/1.0\r\n\r\n");
        response = HttpTester.parseResponse(rawResponse);
        assertThat(response.toString(), response.getStatus(), is(HttpStatus.OK_200));
        assertThat(response.getContent(), containsString("<h1>Hello Index</h1>"));

        if (deleteFile(index))
        {
            rawResponse = connector.getResponse("GET /context/ HTTP/1.0\r\n\r\n");
            response = HttpTester.parseResponse(rawResponse);
            assertThat(response.toString(), response.getStatus(), is(HttpStatus.OK_200));
            assertThat(response.getContent(), containsString("<h1>Hello Inde</h1>"));

            if (deleteFile(inde))
            {
                rawResponse = connector.getResponse("GET /context/ HTTP/1.0\r\n\r\n");
                response = HttpTester.parseResponse(rawResponse);
                assertThat(response.toString(), response.getStatus(), is(HttpStatus.INTERNAL_SERVER_ERROR_500));
                assertThat(response.getContent(), containsString("JSP support not configured"));
            }
        }
    }

    @Test
    public void testSymLinks() throws Exception
    {
        FS.ensureDirExists(docRoot);
        Path dir = docRoot.resolve("dir");
        Path dirLink = docRoot.resolve("dirlink");
        Path dirRLink = docRoot.resolve("dirrlink");
        FS.ensureDirExists(dir);
        Path foobar = dir.resolve("foobar.txt");
        Path link = dir.resolve("link.txt");
        Path rLink = dir.resolve("rlink.txt");
        createFile(foobar, "Foo Bar");
        ServletHolder defholder = context.addServlet(DefaultServlet.class, "/");

        defholder.setInitParameter("gzip", "false");

        String rawResponse;
        HttpTester.Response response;

        rawResponse = connector.getResponse("GET /context/dir/foobar.txt HTTP/1.0\r\n\r\n");
        response = HttpTester.parseResponse(rawResponse);
        assertThat(response.toString(), response.getStatus(), is(HttpStatus.OK_200));
        assertThat(response.getContent(), containsString("Foo Bar"));

        if (!OS.WINDOWS.isCurrentOs())
        {
            context.clearAliasChecks();

            Files.createSymbolicLink(dirLink, dir);
            Files.createSymbolicLink(dirRLink, new File("dir").toPath());
            Files.createSymbolicLink(link, foobar);
            Files.createSymbolicLink(rLink, new File("foobar.txt").toPath());
            rawResponse = connector.getResponse("GET /context/dir/link.txt HTTP/1.0\r\n\r\n");
            response = HttpTester.parseResponse(rawResponse);
            assertThat(response.toString(), response.getStatus(), is(HttpStatus.NOT_FOUND_404));

            rawResponse = connector.getResponse("GET /context/dir/rlink.txt HTTP/1.0\r\n\r\n");
            response = HttpTester.parseResponse(rawResponse);
            assertThat(response.toString(), response.getStatus(), is(HttpStatus.NOT_FOUND_404));

            rawResponse = connector.getResponse("GET /context/dirlink/foobar.txt HTTP/1.0\r\n\r\n");
            response = HttpTester.parseResponse(rawResponse);
            assertThat(response.toString(), response.getStatus(), is(HttpStatus.NOT_FOUND_404));

            rawResponse = connector.getResponse("GET /context/dirrlink/foobar.txt HTTP/1.0\r\n\r\n");
            response = HttpTester.parseResponse(rawResponse);
            assertThat(response.toString(), response.getStatus(), is(HttpStatus.NOT_FOUND_404));

            rawResponse = connector.getResponse("GET /context/dirlink/link.txt HTTP/1.0\r\n\r\n");
            response = HttpTester.parseResponse(rawResponse);
            assertThat(response.toString(), response.getStatus(), is(HttpStatus.NOT_FOUND_404));

            rawResponse = connector.getResponse("GET /context/dirrlink/rlink.txt HTTP/1.0\r\n\r\n");
            response = HttpTester.parseResponse(rawResponse);
            assertThat(response.toString(), response.getStatus(), is(HttpStatus.NOT_FOUND_404));

            context.addAliasCheck(new AllowSymLinkAliasChecker());

            rawResponse = connector.getResponse("GET /context/dir/link.txt HTTP/1.0\r\n\r\n");
            response = HttpTester.parseResponse(rawResponse);
            assertThat(response.toString(), response.getStatus(), is(HttpStatus.OK_200));
            assertThat(response.getContent(), containsString("Foo Bar"));

            rawResponse = connector.getResponse("GET /context/dir/rlink.txt HTTP/1.0\r\n\r\n");
            response = HttpTester.parseResponse(rawResponse);
            assertThat(response.toString(), response.getStatus(), is(HttpStatus.OK_200));
            assertThat(response.getContent(), containsString("Foo Bar"));

            rawResponse = connector.getResponse("GET /context/dirlink/foobar.txt HTTP/1.0\r\n\r\n");
            response = HttpTester.parseResponse(rawResponse);
            assertThat(response.toString(), response.getStatus(), is(HttpStatus.OK_200));
            assertThat(response.getContent(), containsString("Foo Bar"));

            rawResponse = connector.getResponse("GET /context/dirrlink/foobar.txt HTTP/1.0\r\n\r\n");
            response = HttpTester.parseResponse(rawResponse);
            assertThat(response.toString(), response.getStatus(), is(HttpStatus.OK_200));
            assertThat(response.getContent(), containsString("Foo Bar"));

            rawResponse = connector.getResponse("GET /context/dirlink/link.txt HTTP/1.0\r\n\r\n");
            response = HttpTester.parseResponse(rawResponse);
            assertThat(response.toString(), response.getStatus(), is(HttpStatus.OK_200));
            assertThat(response.getContent(), containsString("Foo Bar"));

            rawResponse = connector.getResponse("GET /context/dirrlink/link.txt HTTP/1.0\r\n\r\n");
            response = HttpTester.parseResponse(rawResponse);
            assertThat(response.toString(), response.getStatus(), is(HttpStatus.OK_200));
            assertThat(response.getContent(), containsString("Foo Bar"));
        }
    }

    public static Stream<Arguments> welcomeServletScenarios()
    {
        Scenarios scenarios = new Scenarios();

        scenarios.addScenario(
                "GET /context/ - (/index.jsp servlet match)",
                "GET /context/ HTTP/1.0\r\n\r\n",
                HttpStatus.INTERNAL_SERVER_ERROR_500,
                (response) -> assertThat(response.getContent(), containsString("JSP support not configured"))
        );

        addBasicWelcomeScenarios(scenarios);

        return scenarios.stream();
    }

    @ParameterizedTest
    @MethodSource("welcomeServletScenarios")
    public void testWelcomeExactServlet(Scenario scenario) throws Exception
    {
        FS.ensureDirExists(docRoot);

        Path one = docRoot.resolve("one");
        Path two = docRoot.resolve("two");
        Path three = docRoot.resolve("three");
        FS.ensureDirExists(one);
        FS.ensureDirExists(two);
        FS.ensureDirExists(three);

        createFile(one.resolve("index.htm"), "<h1>Hello Inde</h1>");
        createFile(two.resolve("index.html"), "<h1>Hello Index</h1>");

        createFile(three.resolve("index.html"), "<h1>Three Index</h1>");
        createFile(three.resolve("index.htm"), "<h1>Three Inde</h1>");

        ServletHolder defholder = context.addServlet(DefaultServlet.class, "/");
        defholder.setInitParameter("dirAllowed", "false");
        defholder.setInitParameter("redirectWelcome", "false");
        defholder.setInitParameter("welcomeServlets", "exact");
        defholder.setInitParameter("gzip", "false");

        ServletHolder jspholder = context.addServlet(NoJspServlet.class, "*.jsp");
        context.addServlet(jspholder, "/index.jsp");

        String rawResponse = connector.getResponse(scenario.rawRequest);
        HttpTester.Response response = HttpTester.parseResponse(rawResponse);
        assertThat(response.toString(), response.getStatus(), is(scenario.expectedStatus));
        if (scenario.extraAsserts != null)
            scenario.extraAsserts.accept(response);
    }

    @Test
    public void testDirectFromResourceHttpContent() throws Exception
    {
        FS.ensureDirExists(docRoot);
        context.setBaseResource(Resource.newResource(docRoot));

        Path index = docRoot.resolve("index.html");
        createFile(index, "<h1>Hello World</h1>");

        ServletHolder defholder = context.addServlet(DefaultServlet.class, "/");
        defholder.setInitParameter("dirAllowed", "true");
        defholder.setInitParameter("redirectWelcome", "false");
        defholder.setInitParameter("useFileMappedBuffer", "true");
        defholder.setInitParameter("welcomeServlets", "exact");
        defholder.setInitParameter("gzip", "false");
        defholder.setInitParameter("resourceCache", "resourceCache");

        String rawResponse;
        HttpTester.Response response;

        rawResponse = connector.getResponse("GET /context/index.html HTTP/1.0\r\n\r\n");
        response = HttpTester.parseResponse(rawResponse);
        assertThat(response.toString(), response.getStatus(), is(HttpStatus.OK_200));
        assertThat(response.getContent(), containsString("<h1>Hello World</h1>"));

        ResourceContentFactory factory = (ResourceContentFactory) context.getServletContext().getAttribute("resourceCache");

        HttpContent content = factory.getContent("/index.html", 200);
        ByteBuffer buffer = content.getDirectBuffer();
        assertThat("Buffer is direct", buffer.isDirect(), is(true));
        content = factory.getContent("/index.html", 5);
        buffer = content.getDirectBuffer();
        assertThat("Direct buffer", buffer, is(nullValue()));
    }

    @SuppressWarnings("Duplicates")
    public static Stream<Arguments> rangeScenarios()
    {
        Scenarios scenarios = new Scenarios();

        scenarios.addScenario(
                "No range requested",
                "GET /context/data.txt HTTP/1.1\r\n" +
                        "Host: localhost\r\n" +
                        "Connection: close\r\n\r\n",
                HttpStatus.OK_200,
                (response) -> assertThat(response, containsHeaderValue(HttpHeader.ACCEPT_RANGES, "bytes"))
        );


        scenarios.addScenario(
                "Simple range request (no-close)",
                "GET /context/data.txt HTTP/1.1\r\n" +
                        "Host: localhost\r\n" +
                        "Range: bytes=0-9\r\n" +
                        "\r\n",
                HttpStatus.PARTIAL_CONTENT_206,
                (response) -> {
                    assertThat(response, containsHeaderValue("Content-Type", "text/plain"));
                    assertThat(response, containsHeaderValue("Content-Length", "10"));
                    assertThat(response, containsHeaderValue("Content-Range", "bytes 0-9/80"));
                }
        );

        scenarios.addScenario(
                "Simple range request w/close",
                "GET /context/data.txt HTTP/1.1\r\n" +
                        "Host: localhost\r\n" +
                        "Range: bytes=0-9\r\n" +
                        "Connection: close\r\n" +
                        "\r\n",
                HttpStatus.PARTIAL_CONTENT_206,
                (response) -> {
                    assertThat(response, containsHeaderValue("Content-Type", "text/plain"));
                    assertThat(response, containsHeaderValue("Content-Range", "bytes 0-9/80"));
                });


        scenarios.addScenario(
                "Multiple ranges (x3)",
                "GET /context/data.txt HTTP/1.1\r\n" +
                        "Host: localhost\r\n" +
                        "Range: bytes=0-9,20-29,40-49\r\n" +
                        "\r\n",
                HttpStatus.PARTIAL_CONTENT_206,
                (response) -> {
                    String body = response.getContent();

                    assertThat(response, containsHeaderValue("Content-Type", "multipart/byteranges"));
                    assertThat(response, containsHeaderValue("Content-Length", "" + body.length()));


                    HttpField contentType = response.getField(HttpHeader.CONTENT_TYPE);
                    String boundary = getContentTypeBoundary(contentType);

                    assertThat("Boundary expected: " + contentType.getValue(), boundary, notNullValue());

                    assertThat(body, containsString("Content-Range: bytes 0-9/80"));
                    assertThat(body, containsString("Content-Range: bytes 20-29/80"));

                    assertThat(response.getContent(), startsWith("--" + boundary));
                    assertThat(response.getContent(), endsWith(boundary + "--\r\n"));
                }
        );

        scenarios.addScenario("Multiple ranges (x4)",
                "GET /context/data.txt HTTP/1.1\r\n" +
                        "Host: localhost\r\n" +
                        "Range: bytes=0-9,20-29,40-49,70-79\r\n" +
                        "\r\n",
                HttpStatus.PARTIAL_CONTENT_206,
                (response) -> {
                    String body = response.getContent();

                    assertThat(response, containsHeaderValue("Content-Type", "multipart/byteranges"));
                    assertThat(response, containsHeaderValue("Content-Length", "" + body.length()));

                    HttpField contentType = response.getField(HttpHeader.CONTENT_TYPE);
                    String boundary = getContentTypeBoundary(contentType);

                    assertThat("Boundary expected: " + contentType.getValue(), boundary, notNullValue());

                    assertThat(body, containsString("Content-Range: bytes 0-9/80"));
                    assertThat(body, containsString("Content-Range: bytes 20-29/80"));
                    assertThat(body, containsString("Content-Range: bytes 70-79/80"));

                    assertThat(response.getContent(), startsWith("--" + boundary));
                    assertThat(response.getContent(), endsWith(boundary + "--\r\n"));
                }
        );

        scenarios.addScenario(
                "Multiple ranges (x4) with empty range request",
                "GET /context/data.txt HTTP/1.1\r\n" +
                        "Host: localhost\r\n" +
                        "Range: bytes=0-9,20-29,40-49,60-60,70-79\r\n" +
                        "\r\n",
                HttpStatus.PARTIAL_CONTENT_206,
                (response) -> {
                    String body = response.getContent();

                    assertThat(response, containsHeaderValue("Content-Type", "multipart/byteranges"));
                    assertThat(response, containsHeaderValue("Content-Length", "" + body.length()));

                    HttpField contentType = response.getField(HttpHeader.CONTENT_TYPE);
                    String boundary = getContentTypeBoundary(contentType);

                    assertThat("Boundary expected: " + contentType.getValue(), boundary, notNullValue());

                    assertThat(body, containsString("Content-Range: bytes 0-9/80"));
                    assertThat(body, containsString("Content-Range: bytes 20-29/80"));
                    assertThat(body, containsString("Content-Range: bytes 60-60/80")); // empty range request
                    assertThat(body, containsString("Content-Range: bytes 70-79/80"));

                    assertThat(response.getContent(), startsWith("--" + boundary));
                    assertThat(response.getContent(), endsWith(boundary + "--\r\n"));
                }
        );

        //test a range request with a file with no suffix, therefore no mimetype

        scenarios.addScenario(
                "No mimetype resource - no range requested",
                "GET /context/nofilesuffix HTTP/1.1\r\n" +
                        "Host: localhost\r\n" +
                        "\r\n",
                HttpStatus.OK_200,
                (response) -> assertThat(response, containsHeaderValue(HttpHeader.ACCEPT_RANGES, "bytes"))
        );

        scenarios.addScenario(
                "No mimetype resource - simple range request",
                "GET /context/nofilesuffix HTTP/1.1\r\n" +
                        "Host: localhost\r\n" +
                        "Range: bytes=0-9\r\n" +
                        "\r\n",
                HttpStatus.PARTIAL_CONTENT_206,
                (response) -> {
                    assertThat(response, containsHeaderValue(HttpHeader.CONTENT_LENGTH, "10"));
                    assertThat(response, containsHeaderValue(HttpHeader.CONTENT_RANGE, "bytes 0-9/80"));
                    assertThat(response, not(containsHeader(HttpHeader.CONTENT_TYPE)));
                }
        );

        scenarios.addScenario(
                "No mimetype resource - multiple ranges (x3)",
                "GET /context/nofilesuffix HTTP/1.1\r\n" +
                        "Host: localhost\r\n" +
                        "Range: bytes=0-9,20-29,40-49\r\n" +
                        "\r\n",
                HttpStatus.PARTIAL_CONTENT_206,
                (response) -> {
                    String body = response.getContent();

                    assertThat(response, containsHeaderValue("Content-Type", "multipart/byteranges"));
                    assertThat(response, containsHeaderValue("Content-Length", "" + body.length()));

                    HttpField contentType = response.getField(HttpHeader.CONTENT_TYPE);
                    String boundary = getContentTypeBoundary(contentType);

                    assertThat("Boundary expected: " + contentType.getValue(), boundary, notNullValue());

                    assertThat(body, containsString("Content-Range: bytes 0-9/80"));
                    assertThat(body, containsString("Content-Range: bytes 20-29/80"));

                    assertThat(response.getContent(), startsWith("--" + boundary));
                    assertThat(response.getContent(), endsWith(boundary + "--\r\n"));
                }
        );

        scenarios.addScenario(
                "No mimetype resource - multiple ranges (x5) with empty range request",
                "GET /context/nofilesuffix HTTP/1.1\r\n" +
                        "Host: localhost\r\n" +
                        "Range: bytes=0-9,20-29,40-49,60-60,70-79\r\n" +
                        "\r\n",
                HttpStatus.PARTIAL_CONTENT_206,
                (response) -> {
                    String body = response.getContent();

                    assertThat(response, containsHeaderValue("Content-Type", "multipart/byteranges"));
                    assertThat(response, containsHeaderValue("Content-Length", "" + body.length()));

                    HttpField contentType = response.getField(HttpHeader.CONTENT_TYPE);
                    String boundary = getContentTypeBoundary(contentType);

                    assertThat("Boundary expected: " + contentType.getValue(), boundary, notNullValue());

                    assertThat(body, containsString("Content-Range: bytes 0-9/80"));
                    assertThat(body, containsString("Content-Range: bytes 20-29/80"));
                    assertThat(body, containsString("Content-Range: bytes 40-49/80"));
                    assertThat(body, containsString("Content-Range: bytes 60-60/80")); // empty range
                    assertThat(body, containsString("Content-Range: bytes 70-79/80"));

                    assertThat(response.getContent(), startsWith("--" + boundary));
                    assertThat(response.getContent(), endsWith(boundary + "--\r\n"));
                }
        );

        return scenarios.stream();
    }

    @ParameterizedTest
    @MethodSource("rangeScenarios")
    public void testRangeRequests(Scenario scenario) throws Exception
    {
        FS.ensureDirExists(docRoot);
        Path data = docRoot.resolve("data.txt");
        createFile(data, "01234567890123456789012345678901234567890123456789012345678901234567890123456789");

        // test a range request with a file with no suffix, therefore no mimetype
        Path nofilesuffix = docRoot.resolve("nofilesuffix");
        createFile(nofilesuffix, "01234567890123456789012345678901234567890123456789012345678901234567890123456789");

        ServletHolder defholder = context.addServlet(DefaultServlet.class, "/");
        defholder.setInitParameter("dirAllowed", "false");
        defholder.setInitParameter("redirectWelcome", "false");
        defholder.setInitParameter("welcomeServlets", "false");
        defholder.setInitParameter("gzip", "false");
        defholder.setInitParameter("acceptRanges", "true");

        String rawResponse = connector.getResponse(scenario.rawRequest);
        HttpTester.Response response = HttpTester.parseResponse(rawResponse);
        assertThat(response.toString(), response.getStatus(), is(scenario.expectedStatus));
        if (scenario.extraAsserts != null)
            scenario.extraAsserts.accept(response);
    }


    @Test
    public void testFiltered() throws Exception
    {
        FS.ensureDirExists(docRoot);
        Path file0 = docRoot.resolve("data0.txt");
        createFile(file0, "Hello Text 0");
        Path image = docRoot.resolve("image.jpg");
        createFile(image, "not an image");


        ServletHolder defholder = context.addServlet(DefaultServlet.class, "/");
        defholder.setInitParameter("dirAllowed", "false");
        defholder.setInitParameter("redirectWelcome", "false");
        defholder.setInitParameter("welcomeServlets", "false");
        defholder.setInitParameter("gzip", "false");

        String rawResponse;
        HttpTester.Response response;
        String body;

        rawResponse = connector.getResponse("GET /context/data0.txt HTTP/1.0\r\n\r\n");
        response = HttpTester.parseResponse(rawResponse);
        assertThat(response.toString(), response.getStatus(), is(HttpStatus.OK_200));
        assertThat(response, containsHeaderValue(HttpHeader.CONTENT_LENGTH, "12"));
        assertThat(response, containsHeaderValue(HttpHeader.CONTENT_TYPE, "text/plain"));
        assertThat(response, not(containsHeaderValue(HttpHeader.CONTENT_TYPE, "charset=")));
        body = response.getContent();
        assertThat(body, not(containsString("Extra Info")));

        server.stop();
        context.addFilter(OutputFilter.class, "/*", EnumSet.of(DispatcherType.REQUEST));
        server.start();

        rawResponse = connector.getResponse("GET /context/data0.txt HTTP/1.0\r\n\r\n");
        response = HttpTester.parseResponse(rawResponse);
        assertThat(response.toString(), response.getStatus(), is(HttpStatus.OK_200));
        body = response.getContent();
        assertThat(response, containsHeaderValue(HttpHeader.CONTENT_LENGTH, "" + body.length()));
        assertThat(response, containsHeaderValue(HttpHeader.CONTENT_TYPE, "text/plain"));
        assertThat(response, containsHeaderValue(HttpHeader.CONTENT_TYPE, "charset="));
        assertThat(body, containsString("Extra Info"));

        rawResponse = connector.getResponse("GET /context/image.jpg HTTP/1.0\r\n\r\n");
        response = HttpTester.parseResponse(rawResponse);
        assertThat(response.toString(), response.getStatus(), is(HttpStatus.OK_200));
        body = response.getContent();
        assertThat(response, containsHeaderValue(HttpHeader.CONTENT_LENGTH, "" + body.length()));
        assertThat(response, containsHeaderValue(HttpHeader.CONTENT_TYPE, "image/jpeg"));
        assertThat(response, containsHeaderValue(HttpHeader.CONTENT_TYPE, "charset=utf-8"));
        assertThat(body, containsString("Extra Info"));

        server.stop();
        context.getServletHandler().setFilterMappings(new FilterMapping[]{});
        context.getServletHandler().setFilters(new FilterHolder[]{});
        context.addFilter(WriterFilter.class, "/*", EnumSet.of(DispatcherType.REQUEST));
        server.start();

        rawResponse = connector.getResponse("GET /context/data0.txt HTTP/1.0\r\n\r\n");
        response = HttpTester.parseResponse(rawResponse);
        assertThat(response.toString(), response.getStatus(), is(HttpStatus.OK_200));
        body = response.getContent();
        assertThat(response, containsHeaderValue(HttpHeader.CONTENT_TYPE, "text/plain"));
        assertThat(response, not(containsHeaderValue(HttpHeader.CONTENT_TYPE, "charset=")));
        assertThat(body, containsString("Extra Info"));
    }

    @Test
    public void testGzip() throws Exception
    {
        FS.ensureDirExists(docRoot);
        Path file0 = docRoot.resolve("data0.txt");
        createFile(file0, "Hello Text 0");
        Path file0gz = docRoot.resolve("data0.txt.gz");
        createFile(file0gz, "fake gzip");

        ServletHolder defholder = context.addServlet(DefaultServlet.class, "/");
        defholder.setInitParameter("dirAllowed", "false");
        defholder.setInitParameter("redirectWelcome", "false");
        defholder.setInitParameter("welcomeServlets", "false");
        defholder.setInitParameter("gzip", "true");
        defholder.setInitParameter("etags", "true");

        String rawResponse;
        HttpTester.Response response;
        String body;

        rawResponse = connector.getResponse("GET /context/data0.txt HTTP/1.0\r\nHost:localhost:8080\r\n\r\n");
        response = HttpTester.parseResponse(rawResponse);
        assertThat(response.toString(), response.getStatus(), is(HttpStatus.OK_200));
        assertThat(response, containsHeaderValue(HttpHeader.CONTENT_LENGTH, "12"));
        assertThat(response, containsHeaderValue(HttpHeader.CONTENT_TYPE, "text/plain"));
        assertThat(response, containsHeaderValue(HttpHeader.VARY, "Accept-Encoding"));
        assertThat(response, containsHeader(HttpHeader.ETAG));
        assertThat(response, not(containsHeaderValue(HttpHeader.CONTENT_ENCODING, "gzip")));
        body = response.getContent();
        assertThat(body, containsString("Hello Text 0"));
        String etag = response.get(HttpHeader.ETAG);
        String etag_gzip = etag.replaceFirst("([^\"]*)\"(.*)\"", "$1\"$2--gzip\"");

        rawResponse = connector.getResponse("GET /context/data0.txt HTTP/1.0\r\nHost:localhost:8080\r\nAccept-Encoding:gzip\r\n\r\n");
        response = HttpTester.parseResponse(rawResponse);
        assertThat(response.toString(), response.getStatus(), is(HttpStatus.OK_200));
        assertThat(response, containsHeaderValue(HttpHeader.CONTENT_LENGTH, "9"));
        assertThat(response, containsHeaderValue(HttpHeader.CONTENT_TYPE, "text/plain"));
        assertThat(response, containsHeaderValue(HttpHeader.VARY, "Accept-Encoding"));
        assertThat(response, containsHeaderValue(HttpHeader.CONTENT_ENCODING, "gzip"));
        assertThat(response, containsHeaderValue(HttpHeader.ETAG, etag_gzip));
        body = response.getContent();
        assertThat(body, containsString("fake gzip"));

        rawResponse = connector.getResponse("GET /context/data0.txt.gz HTTP/1.0\r\nHost:localhost:8080\r\nAccept-Encoding:gzip\r\n\r\n");
        response = HttpTester.parseResponse(rawResponse);
        assertThat(response.toString(), response.getStatus(), is(HttpStatus.OK_200));
        assertThat(response, containsHeaderValue(HttpHeader.CONTENT_LENGTH, "9"));
        assertThat(response, containsHeaderValue(HttpHeader.CONTENT_TYPE, "application/gzip"));
        assertThat(response, not(containsHeader(HttpHeader.VARY)));
        assertThat(response, not(containsHeader(HttpHeader.CONTENT_ENCODING)));
        assertThat("Should not contain gzip variant", response, not(containsHeaderValue(HttpHeader.ETAG, etag_gzip)));
        assertThat("Should have a different ETag", response, containsHeader(HttpHeader.ETAG));
        body = response.getContent();
        assertThat(body, containsString("fake gzip"));

        rawResponse = connector.getResponse("GET /context/data0.txt.gz HTTP/1.0\r\nHost:localhost:8080\r\nAccept-Encoding:gzip\r\nIf-None-Match: W/\"wobble\"\r\n\r\n");
        response = HttpTester.parseResponse(rawResponse);
        assertThat(response.toString(), response.getStatus(), is(HttpStatus.OK_200));
        assertThat(response, containsHeaderValue(HttpHeader.CONTENT_LENGTH, "9"));
        assertThat(response, containsHeaderValue(HttpHeader.CONTENT_TYPE, "application/gzip"));
        assertThat(response, not(containsHeader(HttpHeader.VARY)));
        assertThat(response, not(containsHeader(HttpHeader.CONTENT_ENCODING)));
        assertThat("Should not contain gzip variant", response, not(containsHeaderValue(HttpHeader.ETAG, etag_gzip)));
        assertThat("Should have a different ETag", response, containsHeader(HttpHeader.ETAG));
        body = response.getContent();
        assertThat(body, containsString("fake gzip"));

        String bad_etag_gzip = etag.replaceFirst("([^\"]*)\"(.*)\"", "$1\"$2X--gzip\"");
        rawResponse = connector.getResponse("GET /context/data0.txt HTTP/1.0\r\nHost:localhost:8080\r\nAccept-Encoding:gzip\r\nIf-None-Match: " + bad_etag_gzip + "\r\n\r\n");
        response = HttpTester.parseResponse(rawResponse);
        assertThat(response.toString(), response.getStatus(), is(not(HttpStatus.NOT_MODIFIED_304)));

        rawResponse = connector.getResponse("GET /context/data0.txt HTTP/1.0\r\nHost:localhost:8080\r\nAccept-Encoding:gzip\r\nIf-None-Match: " + etag_gzip + "\r\n\r\n");
        response = HttpTester.parseResponse(rawResponse);
        assertThat(response.toString(), response.getStatus(), is(HttpStatus.NOT_MODIFIED_304));
        assertThat(response, containsHeaderValue(HttpHeader.ETAG, etag_gzip));

        rawResponse = connector.getResponse("GET /context/data0.txt HTTP/1.0\r\nHost:localhost:8080\r\nAccept-Encoding:gzip\r\nIf-None-Match: " + etag + "\r\n\r\n");
        response = HttpTester.parseResponse(rawResponse);
        assertThat(response.toString(), response.getStatus(), is(HttpStatus.NOT_MODIFIED_304));
        assertThat(response, containsHeaderValue(HttpHeader.ETAG, etag));

        rawResponse = connector.getResponse("GET /context/data0.txt HTTP/1.0\r\nHost:localhost:8080\r\nAccept-Encoding:gzip\r\nIf-None-Match: W/\"foobar\"," + etag_gzip + "\r\n\r\n");
        response = HttpTester.parseResponse(rawResponse);
        assertThat(response.toString(), response.getStatus(), is(HttpStatus.NOT_MODIFIED_304));
        assertThat(response, containsHeaderValue(HttpHeader.ETAG, etag_gzip));

        rawResponse = connector.getResponse("GET /context/data0.txt HTTP/1.0\r\nHost:localhost:8080\r\nAccept-Encoding:gzip\r\nIf-None-Match: W/\"foobar\"," + etag + "\r\n\r\n");
        response = HttpTester.parseResponse(rawResponse);
        assertThat(response.toString(), response.getStatus(), is(HttpStatus.NOT_MODIFIED_304));
        assertThat(response, containsHeaderValue(HttpHeader.ETAG, etag));
    }

    @Test
    public void testCachedGzip() throws Exception
    {
        FS.ensureDirExists(docRoot);
        Path file0 = docRoot.resolve("data0.txt");
        createFile(file0, "Hello Text 0");
        Path file0gz = docRoot.resolve("data0.txt.gz");
        createFile(file0gz, "fake gzip");


        ServletHolder defholder = context.addServlet(DefaultServlet.class, "/");
        defholder.setInitParameter("dirAllowed", "false");
        defholder.setInitParameter("redirectWelcome", "false");
        defholder.setInitParameter("welcomeServlets", "false");
        defholder.setInitParameter("gzip", "true");
        defholder.setInitParameter("etags", "true");

        defholder.setInitParameter("maxCachedFiles", "1024");
        defholder.setInitParameter("maxCachedFileSize", "200000000");
        defholder.setInitParameter("maxCacheSize", "256000000");

        String rawResponse;
        HttpTester.Response response;
        String body;

        rawResponse = connector.getResponse("GET /context/data0.txt HTTP/1.0\r\nHost:localhost:8080\r\n\r\n");
        response = HttpTester.parseResponse(rawResponse);
        assertThat(response.toString(), response.getStatus(), is(HttpStatus.OK_200));
        assertThat(response, containsHeaderValue(HttpHeader.CONTENT_LENGTH, "12"));
        assertThat(response, containsHeaderValue(HttpHeader.CONTENT_TYPE, "text/plain"));
        assertThat(response, containsHeaderValue(HttpHeader.VARY, "Accept-Encoding"));
        assertThat(response, not(containsHeader(HttpHeader.CONTENT_ENCODING)));
        assertThat(response, containsHeader(HttpHeader.ETAG));
        body = response.getContent();
        assertThat(body, containsString("Hello Text 0"));

        String etag = response.get(HttpHeader.ETAG);
        String etag_gzip = etag.replaceFirst("([^\"]*)\"(.*)\"", "$1\"$2--gzip\"");

        rawResponse = connector.getResponse("GET /context/data0.txt HTTP/1.0\r\nHost:localhost:8080\r\nAccept-Encoding:gzip\r\n\r\n");
        response = HttpTester.parseResponse(rawResponse);
        assertThat(response.toString(), response.getStatus(), is(HttpStatus.OK_200));
        assertThat(response, containsHeaderValue(HttpHeader.CONTENT_LENGTH, "9"));
        assertThat(response, containsHeaderValue(HttpHeader.CONTENT_TYPE, "text/plain"));
        assertThat(response, containsHeaderValue(HttpHeader.VARY, "Accept-Encoding"));
        assertThat(response, containsHeaderValue(HttpHeader.CONTENT_ENCODING, "gzip"));
        assertThat(response, containsHeaderValue(HttpHeader.ETAG, etag_gzip));
        body = response.getContent();
        assertThat(body, containsString("fake gzip"));

        rawResponse = connector.getResponse("GET /context/data0.txt.gz HTTP/1.0\r\nHost:localhost:8080\r\nAccept-Encoding:gzip\r\n\r\n");
        response = HttpTester.parseResponse(rawResponse);
        assertThat(response.toString(), response.getStatus(), is(HttpStatus.OK_200));
        assertThat(response, containsHeaderValue(HttpHeader.CONTENT_LENGTH, "9"));
        assertThat(response, containsHeaderValue(HttpHeader.CONTENT_TYPE, "application/gzip"));
        assertThat(response, not(containsHeader(HttpHeader.VARY)));
        assertThat(response, not(containsHeader(HttpHeader.CONTENT_ENCODING)));
        assertThat("Should not contain gzip variant", response, not(containsHeaderValue(HttpHeader.ETAG, etag_gzip)));
        assertThat("Should have a different ETag", response, containsHeader(HttpHeader.ETAG));
        body = response.getContent();
        assertThat(body, containsString("fake gzip"));

        rawResponse = connector.getResponse("GET /context/data0.txt HTTP/1.0\r\nHost:localhost:8080\r\nAccept-Encoding:gzip\r\nIf-None-Match: " + etag_gzip + "\r\n\r\n");
        response = HttpTester.parseResponse(rawResponse);
        assertThat(response.toString(), response.getStatus(), is(HttpStatus.NOT_MODIFIED_304));
        assertThat(response, containsHeaderValue(HttpHeader.ETAG, etag_gzip));

        rawResponse = connector.getResponse("GET /context/data0.txt HTTP/1.0\r\nHost:localhost:8080\r\nAccept-Encoding:gzip\r\nIf-None-Match: " + etag + "\r\n\r\n");
        response = HttpTester.parseResponse(rawResponse);
        assertThat(response.toString(), response.getStatus(), is(HttpStatus.NOT_MODIFIED_304));
        assertThat(response, containsHeaderValue(HttpHeader.ETAG, etag));

        rawResponse = connector.getResponse("GET /context/data0.txt HTTP/1.0\r\nHost:localhost:8080\r\nAccept-Encoding:gzip\r\nIf-None-Match: W/\"foobar\"," + etag_gzip + "\r\n\r\n");
        response = HttpTester.parseResponse(rawResponse);
        assertThat(response.toString(), response.getStatus(), is(HttpStatus.NOT_MODIFIED_304));
        assertThat(response, containsHeaderValue(HttpHeader.ETAG, etag_gzip));

        rawResponse = connector.getResponse("GET /context/data0.txt HTTP/1.0\r\nHost:localhost:8080\r\nAccept-Encoding:gzip\r\nIf-None-Match: W/\"foobar\"," + etag + "\r\n\r\n");
        response = HttpTester.parseResponse(rawResponse);
        assertThat(response.toString(), response.getStatus(), is(HttpStatus.NOT_MODIFIED_304));
        assertThat(response, containsHeaderValue(HttpHeader.ETAG, etag));
    }

    @Test
    public void testBrotli() throws Exception
    {
        createFile(docRoot.resolve("data0.txt"), "Hello Text 0");
        createFile(docRoot.resolve("data0.txt.br"), "fake brotli");

        ServletHolder defholder = context.addServlet(DefaultServlet.class, "/");
        defholder.setInitParameter("dirAllowed", "false");
        defholder.setInitParameter("redirectWelcome", "false");
        defholder.setInitParameter("welcomeServlets", "false");
        defholder.setInitParameter("precompressed", "true");
        defholder.setInitParameter("etags", "true");

        String rawResponse;
        HttpTester.Response response;
        String body;

        rawResponse = connector.getResponse("GET /context/data0.txt HTTP/1.0\r\nHost:localhost:8080\r\n\r\n");
        response = HttpTester.parseResponse(rawResponse);
        assertThat(response.toString(), response.getStatus(), is(HttpStatus.OK_200));
        assertThat(response, containsHeaderValue(HttpHeader.CONTENT_LENGTH, "12"));
        assertThat(response, containsHeaderValue(HttpHeader.CONTENT_TYPE, "text/plain"));
        assertThat(response, containsHeaderValue(HttpHeader.VARY, "Accept-Encoding"));
        assertThat(response, not(containsHeader(HttpHeader.CONTENT_ENCODING)));
        assertThat(response, containsHeader(HttpHeader.ETAG));
        body = response.getContent();
        assertThat(body, containsString("Hello Text 0"));

        String etag = response.get(HttpHeader.ETAG);
        String etag_br = etag.replaceFirst("([^\"]*)\"(.*)\"", "$1\"$2--br\"");

        rawResponse = connector.getResponse("GET /context/data0.txt HTTP/1.0\r\nHost:localhost:8080\r\nAccept-Encoding:gzip;q=0.9,br\r\n\r\n");
        response = HttpTester.parseResponse(rawResponse);
        assertThat(response.toString(), response.getStatus(), is(HttpStatus.OK_200));
        assertThat(response, containsHeaderValue(HttpHeader.CONTENT_LENGTH, "11"));
        assertThat(response, containsHeaderValue(HttpHeader.CONTENT_TYPE, "text/plain"));
        assertThat(response, containsHeaderValue(HttpHeader.VARY, "Accept-Encoding"));
        assertThat(response, containsHeaderValue(HttpHeader.CONTENT_ENCODING, "br"));
        assertThat(response, containsHeaderValue(HttpHeader.ETAG, etag_br));
        body = response.getContent();
        assertThat(body, containsString("fake br"));

        rawResponse = connector.getResponse("GET /context/data0.txt.br HTTP/1.0\r\nHost:localhost:8080\r\nAccept-Encoding:br,gzip\r\n\r\n");
        response = HttpTester.parseResponse(rawResponse);
        assertThat(response.toString(), response.getStatus(), is(HttpStatus.OK_200));
        assertThat(response, containsHeaderValue(HttpHeader.CONTENT_LENGTH, "11"));
        assertThat(response, containsHeaderValue(HttpHeader.CONTENT_TYPE, "application/brotli"));
        assertThat(response, not(containsHeader(HttpHeader.VARY)));
        assertThat(response, not(containsHeader(HttpHeader.CONTENT_ENCODING)));
        assertThat("Should not contain br variant", response, not(containsHeaderValue(HttpHeader.ETAG, etag_br)));
        assertThat("Should have a different ETag", response, containsHeader(HttpHeader.ETAG));
        body = response.getContent();
        assertThat(body, containsString("fake br"));

        rawResponse = connector.getResponse("GET /context/data0.txt.br HTTP/1.0\r\nHost:localhost:8080\r\nAccept-Encoding:gzip\r\nIf-None-Match: W/\"wobble\"\r\n\r\n");
        response = HttpTester.parseResponse(rawResponse);
        assertThat(response.toString(), response.getStatus(), is(HttpStatus.OK_200));
        assertThat(response, containsHeaderValue(HttpHeader.CONTENT_LENGTH, "11"));
        assertThat(response, containsHeaderValue(HttpHeader.CONTENT_TYPE, "application/brotli"));
        assertThat(response, not(containsHeader(HttpHeader.VARY)));
        assertThat(response, not(containsHeader(HttpHeader.CONTENT_ENCODING)));
        assertThat("Should not contain br variant", response, not(containsHeaderValue(HttpHeader.ETAG, etag_br)));
        assertThat("Should have a different ETag", response, containsHeader(HttpHeader.ETAG));
        body = response.getContent();
        assertThat(body, containsString("fake br"));

        rawResponse = connector.getResponse("GET /context/data0.txt HTTP/1.0\r\nHost:localhost:8080\r\nAccept-Encoding:br\r\nIf-None-Match: " + etag_br + "\r\n\r\n");
        response = HttpTester.parseResponse(rawResponse);
        assertThat(response.toString(), response.getStatus(), is(HttpStatus.NOT_MODIFIED_304));
        assertThat(response, containsHeaderValue(HttpHeader.ETAG, etag_br));

        rawResponse = connector.getResponse("GET /context/data0.txt HTTP/1.0\r\nHost:localhost:8080\r\nAccept-Encoding:br\r\nIf-None-Match: " + etag + "\r\n\r\n");
        response = HttpTester.parseResponse(rawResponse);
        assertThat(response.toString(), response.getStatus(), is(HttpStatus.NOT_MODIFIED_304));
        assertThat(response, containsHeaderValue(HttpHeader.ETAG, etag));

        rawResponse = connector.getResponse("GET /context/data0.txt HTTP/1.0\r\nHost:localhost:8080\r\nAccept-Encoding:br\r\nIf-None-Match: W/\"foobar\"," + etag_br + "\r\n\r\n");
        response = HttpTester.parseResponse(rawResponse);
        assertThat(response.toString(), response.getStatus(), is(HttpStatus.NOT_MODIFIED_304));
        assertThat(response, containsHeaderValue(HttpHeader.ETAG, etag_br));

        rawResponse = connector.getResponse("GET /context/data0.txt HTTP/1.0\r\nHost:localhost:8080\r\nAccept-Encoding:br\r\nIf-None-Match: W/\"foobar\"," + etag + "\r\n\r\n");
        response = HttpTester.parseResponse(rawResponse);
        assertThat(response.toString(), response.getStatus(), is(HttpStatus.NOT_MODIFIED_304));
        assertThat(response, containsHeaderValue(HttpHeader.ETAG, etag));
    }

    @Test
    public void testCachedBrotli() throws Exception
    {
        createFile(docRoot.resolve("data0.txt"), "Hello Text 0");
        createFile(docRoot.resolve("data0.txt.br"), "fake brotli");

        ServletHolder defholder = context.addServlet(DefaultServlet.class, "/");
        defholder.setInitParameter("dirAllowed", "false");
        defholder.setInitParameter("redirectWelcome", "false");
        defholder.setInitParameter("welcomeServlets", "false");
        defholder.setInitParameter("precompressed", "true");
        defholder.setInitParameter("etags", "true");

        defholder.setInitParameter("maxCachedFiles", "1024");
        defholder.setInitParameter("maxCachedFileSize", "200000000");
        defholder.setInitParameter("maxCacheSize", "256000000");

        String rawResponse;
        HttpTester.Response response;
        String body;

        rawResponse = connector.getResponse("GET /context/data0.txt HTTP/1.0\r\nHost:localhost:8080\r\n\r\n");
        response = HttpTester.parseResponse(rawResponse);
        assertThat(response.toString(), response.getStatus(), is(HttpStatus.OK_200));
        assertThat(response, containsHeaderValue(HttpHeader.CONTENT_LENGTH, "12"));
        assertThat(response, containsHeaderValue(HttpHeader.CONTENT_TYPE, "text/plain"));
        assertThat(response, containsHeaderValue(HttpHeader.VARY, "Accept-Encoding"));
        assertThat(response, not(containsHeader(HttpHeader.CONTENT_ENCODING)));
        assertThat(response, containsHeader(HttpHeader.ETAG));
        body = response.getContent();
        assertThat(body, containsString("Hello Text 0"));

        String etag = response.get(HttpHeader.ETAG);
        String etag_br = etag.replaceFirst("([^\"]*)\"(.*)\"", "$1\"$2--br\"");

        rawResponse = connector.getResponse("GET /context/data0.txt HTTP/1.0\r\nHost:localhost:8080\r\nAccept-Encoding:br\r\n\r\n");
        response = HttpTester.parseResponse(rawResponse);
        assertThat(response.toString(), response.getStatus(), is(HttpStatus.OK_200));
        assertThat(response, containsHeaderValue(HttpHeader.CONTENT_LENGTH, "11"));
        assertThat(response, containsHeaderValue(HttpHeader.CONTENT_TYPE, "text/plain"));
        assertThat(response, containsHeaderValue(HttpHeader.VARY, "Accept-Encoding"));
        assertThat(response, containsHeaderValue(HttpHeader.CONTENT_ENCODING, "br"));
        assertThat(response, containsHeaderValue(HttpHeader.ETAG, etag_br));
        body = response.getContent();
        assertThat(body, containsString("fake brotli"));

        rawResponse = connector.getResponse("GET /context/data0.txt.br HTTP/1.0\r\nHost:localhost:8080\r\nAccept-Encoding:br\r\n\r\n");
        response = HttpTester.parseResponse(rawResponse);
        assertThat(response.toString(), response.getStatus(), is(HttpStatus.OK_200));
        assertThat(response, containsHeaderValue(HttpHeader.CONTENT_LENGTH, "11"));
        assertThat(response, containsHeaderValue(HttpHeader.CONTENT_TYPE, "application/brotli"));
        assertThat(response, not(containsHeader(HttpHeader.VARY)));
        assertThat(response, not(containsHeader(HttpHeader.CONTENT_ENCODING)));
        assertThat("Should not contain br variant", response, not(containsHeaderValue(HttpHeader.ETAG, etag_br)));
        assertThat("Should have a different ETag", response, containsHeader(HttpHeader.ETAG));
        body = response.getContent();
        assertThat(body, containsString("fake brotli"));

        rawResponse = connector.getResponse("GET /context/data0.txt HTTP/1.0\r\nHost:localhost:8080\r\nAccept-Encoding:br\r\nIf-None-Match: " + etag_br + "\r\n\r\n");
        response = HttpTester.parseResponse(rawResponse);
        assertThat(response.toString(), response.getStatus(), is(HttpStatus.NOT_MODIFIED_304));
        assertThat(response, containsHeaderValue(HttpHeader.ETAG, etag_br));

        rawResponse = connector.getResponse("GET /context/data0.txt HTTP/1.0\r\nHost:localhost:8080\r\nAccept-Encoding:br\r\nIf-None-Match: " + etag + "\r\n\r\n");
        response = HttpTester.parseResponse(rawResponse);
        assertThat(response.toString(), response.getStatus(), is(HttpStatus.NOT_MODIFIED_304));
        assertThat(response, containsHeaderValue(HttpHeader.ETAG, etag));

        rawResponse = connector.getResponse("GET /context/data0.txt HTTP/1.0\r\nHost:localhost:8080\r\nAccept-Encoding:br\r\nIf-None-Match: W/\"foobar\"," + etag_br + "\r\n\r\n");
        response = HttpTester.parseResponse(rawResponse);
        assertThat(response.toString(), response.getStatus(), is(HttpStatus.NOT_MODIFIED_304));
        assertThat(response, containsHeaderValue(HttpHeader.ETAG, etag_br));

        rawResponse = connector.getResponse("GET /context/data0.txt HTTP/1.0\r\nHost:localhost:8080\r\nAccept-Encoding:br\r\nIf-None-Match: W/\"foobar\"," + etag + "\r\n\r\n");
        response = HttpTester.parseResponse(rawResponse);
        assertThat(response.toString(), response.getStatus(), is(HttpStatus.NOT_MODIFIED_304));
        assertThat(response, containsHeaderValue(HttpHeader.ETAG, etag));
    }

    @Test
    public void testDefaultBrotliOverGzip() throws Exception
    {
        createFile(docRoot.resolve("data0.txt"), "Hello Text 0");
        createFile(docRoot.resolve("data0.txt.br"), "fake brotli");
        createFile(docRoot.resolve("data0.txt.gz"), "fake gzip");

        ServletHolder defholder = context.addServlet(DefaultServlet.class, "/");
        defholder.setInitParameter("precompressed", "true");
        defholder.setInitParameter("resourceBase", docRoot.toString());

        String rawResponse;
        HttpTester.Response response;
        String body;

        rawResponse = connector.getResponse("GET /context/data0.txt HTTP/1.0\r\nHost:localhost:8080\r\nAccept-Encoding:gzip, compress, br\r\n\r\n");
        response = HttpTester.parseResponse(rawResponse);
        assertThat(response.toString(), response.getStatus(), is(HttpStatus.OK_200));
        assertThat(response, containsHeaderValue(HttpHeader.CONTENT_LENGTH, "11"));
        assertThat(response, containsHeaderValue(HttpHeader.CONTENT_TYPE, "text/plain"));
        assertThat(response, containsHeaderValue(HttpHeader.VARY, "Accept-Encoding"));
        assertThat(response, containsHeaderValue(HttpHeader.CONTENT_ENCODING, "br"));
        body = response.getContent();
        assertThat(body, containsString("fake brotli"));

        rawResponse = connector.getResponse("GET /context/data0.txt HTTP/1.0\r\nHost:localhost:8080\r\nAccept-Encoding:gzip, compress, br;q=0.9\r\n\r\n");
        response = HttpTester.parseResponse(rawResponse);
        assertThat(response.toString(), response.getStatus(), is(HttpStatus.OK_200));
        assertThat(response, containsHeaderValue(HttpHeader.CONTENT_LENGTH, "9"));
        assertThat(response, containsHeaderValue(HttpHeader.CONTENT_TYPE, "text/plain"));
        assertThat(response, containsHeaderValue(HttpHeader.VARY, "Accept-Encoding"));
        assertThat(response, containsHeaderValue(HttpHeader.CONTENT_ENCODING, "gzip"));
        body = response.getContent();
        assertThat(body, containsString("fake gzip"));
    }

    @Test
    public void testCustomCompressionFormats() throws Exception
    {
        createFile(docRoot.resolve("data0.txt"), "Hello Text 0");
        createFile(docRoot.resolve("data0.txt.br"), "fake brotli");
        createFile(docRoot.resolve("data0.txt.gz"), "fake gzip");
        createFile(docRoot.resolve("data0.txt.bz2"), "fake bzip2");

        ServletHolder defholder = context.addServlet(DefaultServlet.class, "/");
        defholder.setInitParameter("precompressed", "bzip2=.bz2,gzip=.gz,br=.br");
        defholder.setInitParameter("resourceBase", docRoot.toString());

        String rawResponse;
        HttpTester.Response response;
        String body;

        rawResponse = connector.getResponse("GET /context/data0.txt HTTP/1.0\r\nHost:localhost:8080\r\nAccept-Encoding:bzip2, br, gzip\r\n\r\n");
        response = HttpTester.parseResponse(rawResponse);
        assertThat(response.toString(), response.getStatus(), is(HttpStatus.OK_200));
        assertThat(response, containsHeaderValue(HttpHeader.CONTENT_LENGTH, "10"));
        assertThat(response, containsHeaderValue(HttpHeader.CONTENT_TYPE, "text/plain"));
        assertThat(response, containsHeaderValue(HttpHeader.VARY, "Accept-Encoding"));
        assertThat(response, containsHeaderValue(HttpHeader.CONTENT_ENCODING, "bzip2"));
        body = response.getContent();
        assertThat(body, containsString("fake bzip2"));

        // TODO: show accept-encoding search order issue (shouldn't this request return data0.txt.br?)

        rawResponse = connector.getResponse("GET /context/data0.txt HTTP/1.0\r\nHost:localhost:8080\r\nAccept-Encoding:br, gzip\r\n\r\n");
        response = HttpTester.parseResponse(rawResponse);
        assertThat(response.toString(), response.getStatus(), is(HttpStatus.OK_200));
        assertThat(response, containsHeaderValue(HttpHeader.CONTENT_LENGTH, "9"));
        assertThat(response, containsHeaderValue(HttpHeader.CONTENT_TYPE, "text/plain"));
        assertThat(response, containsHeaderValue(HttpHeader.VARY, "Accept-Encoding"));
        assertThat(response, containsHeaderValue(HttpHeader.CONTENT_ENCODING, "gzip"));
        body = response.getContent();
        assertThat(body, containsString("fake gzip"));
    }

    @Test
    public void testControlCharacter() throws Exception
    {
        FS.ensureDirExists(docRoot);
        ServletHolder defholder = context.addServlet(DefaultServlet.class, "/");
        defholder.setInitParameter("resourceBase", docRoot.toFile().getAbsolutePath());

        String rawResponse = connector.getResponse("GET /context/%0a HTTP/1.1\r\nHost: local\r\nConnection: close\r\n\r\n");
        HttpTester.Response response = HttpTester.parseResponse(rawResponse);
        System.out.println(response + "\n" + response.getContent());
        assertThat("Response.status", response.getStatus(), anyOf(is(HttpServletResponse.SC_NOT_FOUND), is(HttpServletResponse.SC_INTERNAL_SERVER_ERROR)));
        assertThat("Response.content", response.getContent(), is(not(containsString(docRoot.toString()))));
    }

    @ParameterizedTest
    @ValueSource(strings = {
            "Hello World",
            "Now is the time for all good men to come to the aid of the party"
    })
    public void testIfModified(String content) throws Exception
    {
        Path file = docRoot.resolve("file.txt");

        ServletHolder defholder = context.addServlet(DefaultServlet.class, "/");

        defholder.setInitParameter("maxCacheSize", "4096");
        defholder.setInitParameter("maxCachedFileSize", "25");
        defholder.setInitParameter("maxCachedFiles", "100");

        String rawResponse;
        HttpTester.Response response;

        rawResponse = connector.getResponse("GET /context/file.txt HTTP/1.0\r\n\r\n");
        response = HttpTester.parseResponse(rawResponse);
        assertThat(response.toString(), response.getStatus(), is(HttpStatus.NOT_FOUND_404));

        createFile(file, content);

        rawResponse = connector.getResponse("GET /context/file.txt HTTP/1.1\r\nHost:test\r\nConnection:close\r\n\r\n");
        response = HttpTester.parseResponse(rawResponse);
        assertThat(response.toString(), response.getStatus(), is(HttpStatus.OK_200));
        assertThat(response, containsHeader(HttpHeader.LAST_MODIFIED));

        String last_modified = response.get(HttpHeader.LAST_MODIFIED);

        rawResponse = connector.getResponse("GET /context/file.txt HTTP/1.1\r\nHost:test\r\nConnection:close\r\nIf-Modified-Since: " + last_modified + "\r\n\r\n");
        response = HttpTester.parseResponse(rawResponse);
        assertThat(response.toString(), response.getStatus(), is(HttpStatus.NOT_MODIFIED_304));

        rawResponse = connector.getResponse("GET /context/file.txt HTTP/1.1\r\nHost:test\r\nConnection:close\r\nIf-Modified-Since: " + DateGenerator.formatDate(System.currentTimeMillis() - 10000) + "\r\n\r\n");
        response = HttpTester.parseResponse(rawResponse);
        assertThat(response.toString(), response.getStatus(), is(HttpStatus.OK_200));

        rawResponse = connector.getResponse("GET /context/file.txt HTTP/1.1\r\nHost:test\r\nConnection:close\r\nIf-Modified-Since: " + DateGenerator.formatDate(System.currentTimeMillis() + 10000) + "\r\n\r\n");
        response = HttpTester.parseResponse(rawResponse);
        assertThat(response.toString(), response.getStatus(), is(HttpStatus.NOT_MODIFIED_304));

        rawResponse = connector.getResponse("GET /context/file.txt HTTP/1.1\r\nHost:test\r\nConnection:close\r\nIf-Unmodified-Since: " + DateGenerator.formatDate(System.currentTimeMillis() + 10000) + "\r\n\r\n");
        response = HttpTester.parseResponse(rawResponse);
        assertThat(response.toString(), response.getStatus(), is(HttpStatus.OK_200));

        rawResponse = connector.getResponse("GET /context/file.txt HTTP/1.1\r\nHost:test\r\nConnection:close\r\nIf-Unmodified-Since: " + DateGenerator.formatDate(System.currentTimeMillis() - 10000) + "\r\n\r\n");
        response = HttpTester.parseResponse(rawResponse);
        assertThat(response.toString(), response.getStatus(), is(HttpStatus.PRECONDITION_FAILED_412));
    }

    @ParameterizedTest
    @ValueSource(strings = {
            "Hello World",
            "Now is the time for all good men to come to the aid of the party"
    })
    public void testIfETag(String content) throws Exception
    {
        createFile(docRoot.resolve("file.txt"), content);

        ServletHolder defholder = context.addServlet(DefaultServlet.class, "/");

        defholder.setInitParameter("maxCacheSize", "4096");
        defholder.setInitParameter("maxCachedFileSize", "25");
        defholder.setInitParameter("maxCachedFiles", "100");
        defholder.setInitParameter("etags", "true");

        String rawResponse;
        HttpTester.Response response;

        rawResponse = connector.getResponse("GET /context/file.txt HTTP/1.1\r\nHost:test\r\nConnection:close\r\n\r\n");
        response = HttpTester.parseResponse(rawResponse);
        assertThat(response.toString(), response.getStatus(), is(HttpStatus.OK_200));
        assertThat(response, containsHeader(HttpHeader.ETAG));

        String etag = response.get(HttpHeader.ETAG);

        rawResponse = connector.getResponse("GET /context/file.txt HTTP/1.1\r\nHost:test\r\nConnection:close\r\nIf-None-Match: " + etag + "\r\n\r\n");
        response = HttpTester.parseResponse(rawResponse);
        assertThat(response.toString(), response.getStatus(), is(HttpStatus.NOT_MODIFIED_304));

        rawResponse = connector.getResponse("GET /context/file.txt HTTP/1.1\r\nHost:test\r\nConnection:close\r\nIf-None-Match: wibble," + etag + ",wobble\r\n\r\n");
        response = HttpTester.parseResponse(rawResponse);
        assertThat(response.toString(), response.getStatus(), is(HttpStatus.NOT_MODIFIED_304));

        rawResponse = connector.getResponse("GET /context/file.txt HTTP/1.1\r\nHost:test\r\nConnection:close\r\nIf-None-Match: wibble\r\n\r\n");
        response = HttpTester.parseResponse(rawResponse);
        assertThat(response.toString(), response.getStatus(), is(HttpStatus.OK_200));

        rawResponse = connector.getResponse("GET /context/file.txt HTTP/1.1\r\nHost:test\r\nConnection:close\r\nIf-None-Match: wibble, wobble\r\n\r\n");
        response = HttpTester.parseResponse(rawResponse);
        assertThat(response.toString(), response.getStatus(), is(HttpStatus.OK_200));

        rawResponse = connector.getResponse("GET /context/file.txt HTTP/1.1\r\nHost:test\r\nConnection:close\r\nIf-Match: " + etag + "\r\n\r\n");
        response = HttpTester.parseResponse(rawResponse);
        assertThat(response.toString(), response.getStatus(), is(HttpStatus.OK_200));

        rawResponse = connector.getResponse("GET /context/file.txt HTTP/1.1\r\nHost:test\r\nConnection:close\r\nIf-Match: wibble," + etag + ",wobble\r\n\r\n");
        response = HttpTester.parseResponse(rawResponse);
        assertThat(response.toString(), response.getStatus(), is(HttpStatus.OK_200));

        rawResponse = connector.getResponse("GET /context/file.txt HTTP/1.1\r\nHost:test\r\nConnection:close\r\nIf-Match: wibble\r\n\r\n");
        response = HttpTester.parseResponse(rawResponse);
        assertThat(response.toString(), response.getStatus(), is(HttpStatus.PRECONDITION_FAILED_412));

        rawResponse = connector.getResponse("GET /context/file.txt HTTP/1.1\r\nHost:test\r\nConnection:close\r\nIf-Match: wibble, wobble\r\n\r\n");
        response = HttpTester.parseResponse(rawResponse);
        assertThat(response.toString(), response.getStatus(), is(HttpStatus.PRECONDITION_FAILED_412));
    }

    public static class OutputFilter implements Filter
    {
        @Override
        public void init(FilterConfig filterConfig)
        {
        }

        @Override
        public void doFilter(ServletRequest request, ServletResponse response, FilterChain chain) throws IOException, ServletException
        {
            response.getOutputStream().println("Extra Info");
            response.setCharacterEncoding("utf-8");
            chain.doFilter(request, response);
        }

        @Override
        public void destroy()
        {
        }
    }

    public static class WriterFilter implements Filter
    {
        @Override
        public void init(FilterConfig filterConfig)
        {
        }

        @Override
        public void doFilter(ServletRequest request, ServletResponse response, FilterChain chain) throws IOException, ServletException
        {
            response.getWriter().println("Extra Info");
            chain.doFilter(request, response);
        }

        @Override
        public void destroy()
        {
        }
    }

    private void createFile(Path path, String str) throws IOException
    {
        try (OutputStream out = Files.newOutputStream(path))
        {
            out.write(str.getBytes(StandardCharsets.UTF_8));
            out.flush();
        }
    }

    private boolean deleteFile(Path file) throws IOException
    {
        if (!Files.exists(file))
            return true;

        // Some OS's (Windows) do not seem to like to delete content that was recently created.
        // Attempt a delete and if it fails, attempt a rename/move.
        try
        {
            Files.delete(file);
        }
        catch (IOException ignore)
        {
            Path deletedDir = MavenTestingUtils.getTargetTestingPath(".deleted");
            FS.ensureDirExists(deletedDir);
            Path dest = Files.createTempFile(deletedDir, file.getFileName().toString(), "deleted");
            try
            {
                Files.move(file, dest);
            }
            catch (UnsupportedOperationException | IOException e)
            {
                System.err.println("WARNING: unable to move file out of the way: " + file);
            }
        }

        return !Files.exists(file);
    }

    private static String getContentTypeBoundary(HttpField contentType)
    {
        Pattern pat = Pattern.compile("boundary=([a-zA-Z0-9]*)");
        for (String value : contentType.getValues())
        {
            Matcher mat = pat.matcher(value);
            if (mat.find())
                return mat.group(1);
        }

        return null;
    }

    /**
     * Attempt to create the directory, skip testcase if not supported on OS.
     */
    private static Path assumeMkDirSupported(Path path, String subpath)
    {
        Path ret = null;

        try
        {
            ret = path.resolve(subpath);

            if (Files.exists(ret))
                return ret;

            Files.createDirectories(ret);
        }
        catch (InvalidPathException | IOException ignore)
        {
        }

        assumeTrue(ret != null, "Directory creation not supported on OS: " + path + File.separator + subpath);
        assumeTrue(Files.exists(ret), "Directory creation not supported on OS: " + ret);
        return ret;
    }

    public static class Scenarios extends ArrayList<Arguments>
    {
        public void addScenario(String description, String rawRequest, int expectedStatus)
        {
            add(Arguments.of(new Scenario(description, rawRequest, expectedStatus)));
        }

        public void addScenario(String description, String rawRequest, int expectedStatus, Consumer<HttpTester.Response> extraAsserts)
        {
            add(Arguments.of(new Scenario(description, rawRequest, expectedStatus, extraAsserts)));
        }
    }

    public static class Scenario
    {
        private final String description;
        public final String rawRequest;
        public final int expectedStatus;
        public Consumer<HttpTester.Response> extraAsserts;

        public Scenario(String description, String rawRequest, int expectedStatus)
        {
            this.description = description;
            this.rawRequest = rawRequest;
            this.expectedStatus = expectedStatus;
        }

        public Scenario(String description, String rawRequest, int expectedStatus, Consumer<HttpTester.Response> extraAsserts)
        {
            this(description, rawRequest, expectedStatus);
            this.extraAsserts = extraAsserts;
        }

        @Override
        public String toString()
        {
            return description;
        }
    }
}<|MERGE_RESOLUTION|>--- conflicted
+++ resolved
@@ -20,12 +20,9 @@
 
 import java.io.File;
 import java.io.IOException;
-<<<<<<< HEAD
 import java.io.OutputStream;
-=======
 import java.net.URL;
 import java.net.URLClassLoader;
->>>>>>> 3ab1ea31
 import java.nio.ByteBuffer;
 import java.nio.charset.StandardCharsets;
 import java.nio.file.Files;
@@ -56,15 +53,16 @@
 import org.eclipse.jetty.server.HttpConfiguration;
 import org.eclipse.jetty.server.LocalConnector;
 import org.eclipse.jetty.server.ResourceContentFactory;
+import org.eclipse.jetty.server.ResourceService;
 import org.eclipse.jetty.server.Server;
 import org.eclipse.jetty.server.handler.AllowSymLinkAliasChecker;
 import org.eclipse.jetty.toolchain.test.FS;
 import org.eclipse.jetty.toolchain.test.MavenTestingUtils;
 import org.eclipse.jetty.toolchain.test.jupiter.WorkDir;
 import org.eclipse.jetty.toolchain.test.jupiter.WorkDirExtension;
+import org.eclipse.jetty.util.log.StacklessLogging;
 import org.eclipse.jetty.util.resource.PathResource;
 import org.eclipse.jetty.util.resource.Resource;
-<<<<<<< HEAD
 import org.junit.jupiter.api.AfterEach;
 import org.junit.jupiter.api.BeforeEach;
 import org.junit.jupiter.api.Test;
@@ -86,26 +84,10 @@
 import static org.hamcrest.Matchers.notNullValue;
 import static org.hamcrest.Matchers.nullValue;
 import static org.hamcrest.Matchers.startsWith;
+import static org.junit.jupiter.api.Assertions.assertNotNull;
 import static org.junit.jupiter.api.Assumptions.assumeTrue;
 
 @ExtendWith(WorkDirExtension.class)
-=======
-import org.hamcrest.Matchers;
-import org.junit.After;
-import org.junit.Assert;
-import org.junit.Before;
-import org.junit.Rule;
-import org.junit.Test;
-
-import static org.hamcrest.CoreMatchers.anyOf;
-import static org.hamcrest.CoreMatchers.containsString;
-import static org.hamcrest.CoreMatchers.is;
-import static org.hamcrest.CoreMatchers.not;
-import static org.junit.Assert.assertNotNull;
-import static org.junit.Assert.assertThat;
-import static org.junit.Assert.assertTrue;
-
->>>>>>> 3ab1ea31
 public class DefaultServletTest
 {
     public WorkDir workDir;
@@ -256,30 +238,30 @@
         defholder.setInitParameter("redirectWelcome", "false");
         defholder.setInitParameter("gzip", "false");
 
-        testdir.ensureEmpty();
-
         /* create some content in the docroot */
-        File resBase = testdir.getPathFile("docroot").toFile();
-        FS.ensureDirExists(resBase);
-        File one = new File(resBase, "one");
-        assertTrue(one.mkdir());
-        File deep = new File(one, "deep");
-        assertTrue(deep.mkdir());
-        FS.touch(new File(deep, "foo"));
-        assertTrue(new File(resBase, "two").mkdir());
-        assertTrue(new File(resBase, "three").mkdir());
-
-        String resBasePath = resBase.getAbsolutePath();
+        FS.ensureDirExists(docRoot);
+        Path one = docRoot.resolve("one");
+        FS.ensureDirExists(one);
+        Path deep = one.resolve("deep");
+        FS.ensureDirExists(deep);
+        FS.touch(deep.resolve("foo"));
+        FS.ensureDirExists(docRoot.resolve("two"));
+        FS.ensureDirExists(docRoot.resolve("three"));
+
+        String resBasePath = docRoot.toAbsolutePath().toString();
         defholder.setInitParameter("resourceBase", resBasePath);
 
         StringBuffer req1 = new StringBuffer();
         req1.append("GET /context/one/deep/ HTTP/1.0\n");
         req1.append("\n");
 
-        String response = connector.getResponses(req1.toString());
-
-        assertResponseContains("/foo", response);
-        assertResponseNotContains(resBase.getAbsolutePath(), response);
+        String rawResponse = connector.getResponse(req1.toString());
+        HttpTester.Response response = HttpTester.parseResponse(rawResponse);
+
+        assertThat(response.getStatus(), is(HttpStatus.OK_200));
+        String body = response.getContent();
+        assertThat(body, containsString("/foo"));
+        assertThat(body, not(containsString(resBasePath)));
     }
 
     /**
@@ -291,7 +273,7 @@
     public void testListingFilenamesOnly_UrlResource() throws Exception
     {
         URL extraResource = context.getClassLoader().getResource("rez/one");
-        assertNotNull("Must have extra jar resource in classloader", extraResource);
+        assertNotNull(extraResource, "Must have extra jar resource in classloader");
 
         String extraResourceBaseString = extraResource.toURI().toASCIIString();
         extraResourceBaseString = extraResourceBaseString.substring(0, extraResourceBaseString.length() - "/one".length());
@@ -304,39 +286,50 @@
         defholder.setInitParameter("gzip", "false");
 
         StringBuffer req1;
-        String response;
+        String rawResponse;
+        HttpTester.Response response;
+        String body;
 
         // Test that GET works first.
         req1 = new StringBuffer();
         req1.append("GET /context/extra/one HTTP/1.0\n");
         req1.append("\n");
 
-        response = connector.getResponses(req1.toString());
-        assertResponseContains("200 OK", response);
-        assertResponseContains("is this the one?", response);
+        rawResponse = connector.getResponse(req1.toString());
+        response = HttpTester.parseResponse(rawResponse);
+
+        assertThat(response.getStatus(), is(HttpStatus.OK_200));
+        body = response.getContent();
+        assertThat(body, containsString("is this the one?"));
 
         // Typical directory listing of location in jar:file:// URL
         req1 = new StringBuffer();
         req1.append("GET /context/extra/deep/ HTTP/1.0\r\n");
         req1.append("\r\n");
 
-        response = connector.getResponses(req1.toString());
-        assertResponseContains("200 OK", response);
-        assertResponseContains("/xxx", response);
-        assertResponseContains("/yyy", response);
-        assertResponseContains("/zzz", response);
-
-        assertResponseNotContains(extraResourceBaseString, response);
-        assertResponseNotContains(ODD_JAR, response);
+        rawResponse = connector.getResponse(req1.toString());
+        response = HttpTester.parseResponse(rawResponse);
+
+        assertThat(response.getStatus(), is(HttpStatus.OK_200));
+        body = response.getContent();
+        assertThat(body, containsString("/xxx"));
+        assertThat(body, containsString("/yyy"));
+        assertThat(body, containsString("/zzz"));
+
+        assertThat(body, not(containsString(extraResourceBaseString)));
+        assertThat(body, not(containsString(ODD_JAR)));
 
         // Get deep resource
         req1 = new StringBuffer();
         req1.append("GET /context/extra/deep/yyy HTTP/1.0\r\n");
         req1.append("\r\n");
 
-        response = connector.getResponses(req1.toString());
-        assertResponseContains("200 OK", response);
-        assertResponseContains("a file named yyy", response);
+        rawResponse = connector.getResponse(req1.toString());
+        response = HttpTester.parseResponse(rawResponse);
+
+        assertThat(response.getStatus(), is(HttpStatus.OK_200));
+        body = response.getContent();
+        assertThat(body, containsString("a file named yyy"));
 
         // Convoluted directory listing of location in jar:file:// URL
         // This exists to test proper encoding output
@@ -344,19 +337,22 @@
         req1.append("GET /context/extra/oddities/ HTTP/1.0\r\n");
         req1.append("\r\n");
 
-        response = connector.getResponses(req1.toString());
-        assertResponseContains("200 OK", response);
-        assertResponseContains(">#hashcode&nbsp;<", response); // text on page
-        assertResponseContains("/oddities/%23hashcode", response); // generated link
-
-        assertResponseContains(">other%2fkind%2Fof%2fslash&nbsp;<", response); // text on page
-        assertResponseContains("/oddities/other%252fkind%252Fof%252fslash", response); // generated link
-
-        assertResponseContains(">a file with a space&nbsp;<", response); // text on page
-        assertResponseContains("/oddities/a%20file%20with%20a%20space", response); // generated link
-
-        assertResponseNotContains(extraResourceBaseString, response);
-        assertResponseNotContains(ODD_JAR, response);
+        rawResponse = connector.getResponse(req1.toString());
+        response = HttpTester.parseResponse(rawResponse);
+
+        assertThat(response.getStatus(), is(HttpStatus.OK_200));
+        body = response.getContent();
+        assertThat(body, containsString(">#hashcode&nbsp;<")); // text on page
+        assertThat(body, containsString("/oddities/%23hashcode")); // generated link
+
+        assertThat(body, containsString(">other%2fkind%2Fof%2fslash&nbsp;<")); // text on page
+        assertThat(body, containsString("/oddities/other%252fkind%252Fof%252fslash")); // generated link
+
+        assertThat(body, containsString(">a file with a space&nbsp;<")); // text on page
+        assertThat(body, containsString("/oddities/a%20file%20with%20a%20space")); // generated link
+
+        assertThat(body, not(containsString(extraResourceBaseString)));
+        assertThat(body, not(containsString(ODD_JAR)));
     }
 
     @Test
@@ -1892,11 +1888,13 @@
         ServletHolder defholder = context.addServlet(DefaultServlet.class, "/");
         defholder.setInitParameter("resourceBase", docRoot.toFile().getAbsolutePath());
 
-        String rawResponse = connector.getResponse("GET /context/%0a HTTP/1.1\r\nHost: local\r\nConnection: close\r\n\r\n");
-        HttpTester.Response response = HttpTester.parseResponse(rawResponse);
-        System.out.println(response + "\n" + response.getContent());
-        assertThat("Response.status", response.getStatus(), anyOf(is(HttpServletResponse.SC_NOT_FOUND), is(HttpServletResponse.SC_INTERNAL_SERVER_ERROR)));
-        assertThat("Response.content", response.getContent(), is(not(containsString(docRoot.toString()))));
+        try (StacklessLogging ignore = new StacklessLogging(ResourceService.class))
+        {
+            String rawResponse = connector.getResponse("GET /context/%0a HTTP/1.1\r\nHost: local\r\nConnection: close\r\n\r\n");
+            HttpTester.Response response = HttpTester.parseResponse(rawResponse);
+            assertThat("Response.status", response.getStatus(), anyOf(is(HttpServletResponse.SC_NOT_FOUND), is(HttpServletResponse.SC_INTERNAL_SERVER_ERROR)));
+            assertThat("Response.content", response.getContent(), is(not(containsString(docRoot.toString()))));
+        }
     }
 
     @ParameterizedTest
