// ========================================================================
// Copyright (c) 2004-2009 Mort Bay Consulting Pty. Ltd.
// ------------------------------------------------------------------------
// All rights reserved. This program and the accompanying materials
// are made available under the terms of the Eclipse Public License v1.0
// and Apache License v2.0 which accompanies this distribution.
// The Eclipse Public License is available at
// http://www.eclipse.org/legal/epl-v10.html
// The Apache License v2.0 is available at
// http://www.opensource.org/licenses/apache2.0.php
// You may elect to redistribute this code under either of these licenses.
// ========================================================================

// JettyTest.java --
//
// Junit test that shows the Jetty SSL bug.
//

package org.eclipse.jetty.server.ssl;

import static org.hamcrest.Matchers.greaterThan;
import static org.junit.Assert.assertEquals;
import static org.junit.Assert.assertNotNull;
import static org.junit.Assert.assertThat;

import java.io.BufferedReader;
import java.io.IOException;
import java.io.InputStream;
import java.io.InputStreamReader;
import java.io.OutputStream;
import java.io.PrintWriter;
import java.net.HttpURLConnection;
import java.net.Socket;
import java.net.SocketTimeoutException;
import java.net.URL;

import javax.net.ssl.HostnameVerifier;
import javax.net.ssl.HttpsURLConnection;
import javax.net.ssl.SSLContext;
import javax.net.ssl.SSLSession;
import javax.servlet.ServletException;
import javax.servlet.ServletOutputStream;
import javax.servlet.http.HttpServletRequest;
import javax.servlet.http.HttpServletResponse;

import org.eclipse.jetty.server.Connector;
import org.eclipse.jetty.server.Request;
import org.eclipse.jetty.server.Server;
import org.eclipse.jetty.server.handler.AbstractHandler;
import org.eclipse.jetty.toolchain.test.MavenTestingUtils;
import org.eclipse.jetty.util.IO;
import org.eclipse.jetty.util.ssl.SslContextFactory;
import org.junit.After;
import org.junit.Before;
import org.junit.Test;

/**
 *
 */
public class SSLEngineTest
{
    // Useful constants
    private static final String HELLO_WORLD="Hello world. The quick brown fox jumped over the lazy dog. How now brown cow. The rain in spain falls mainly on the plain.\n";
    private static final String JETTY_VERSION=Server.getVersion();
    private static final String PROTOCOL_VERSION="2.0";

    /** The request. */
    private static final String REQUEST0_HEADER="POST /r0 HTTP/1.1\n"+"Host: localhost\n"+"Content-Type: text/xml\n"+"Content-Length: ";
    private static final String REQUEST1_HEADER="POST /r1 HTTP/1.1\n"+"Host: localhost\n"+"Content-Type: text/xml\n"+"Connection: close\n"+"Content-Length: ";
    private static final String REQUEST_CONTENT="<?xml version=\"1.0\" encoding=\"ISO-8859-1\"?>\n"
            +"<requests xmlns:xsi=\"http://www.w3.org/2001/XMLSchema-instance\"\n"+"        xsi:noNamespaceSchemaLocation=\"commander.xsd\" version=\""
            +PROTOCOL_VERSION+"\">\n"+"</requests>";

    private static final String REQUEST0=REQUEST0_HEADER+REQUEST_CONTENT.getBytes().length+"\n\n"+REQUEST_CONTENT;
    private static final String REQUEST1=REQUEST1_HEADER+REQUEST_CONTENT.getBytes().length+"\n\n"+REQUEST_CONTENT;

    /** The expected response. */
    private static final String RESPONSE0="HTTP/1.1 200 OK\n"+"Content-Length: "+HELLO_WORLD.length()+"\n"+"Server: Jetty("+JETTY_VERSION+")\n"+'\n'+HELLO_WORLD;
    private static final String RESPONSE1="HTTP/1.1 200 OK\n"+"Connection: close\n"+"Server: Jetty("+JETTY_VERSION+")\n"+'\n'+HELLO_WORLD;

    private static final int BODY_SIZE=300;

    private Server server;
    private SslSelectChannelConnector connector;

    
    @Before
    public void startServer() throws Exception
    {
        server=new Server();
        connector=new SslSelectChannelConnector();
        String keystore = MavenTestingUtils.getTestResourceFile("keystore").getAbsolutePath();

        connector.setPort(0);
        SslContextFactory cf = connector.getSslContextFactory();
        cf.setKeyStorePath(keystore);
        cf.setKeyStorePassword("storepwd");
        cf.setKeyManagerPassword("keypwd");
        connector.setRequestBufferSize(512);
        connector.setRequestHeaderSize(512);

        server.setConnectors(new Connector[]{connector });
<<<<<<< HEAD
        server.setHandler(new HelloWorldHandler());
=======
>>>>>>> 29fda3a7
    }

    @After
    public void stopServer() throws Exception
    {
        server.stop();
        server.join();
    }
    

    @Test
    public void testBigResponse() throws Exception
    {
<<<<<<< HEAD
=======
        server.stop();
        server.setHandler(new HelloWorldHandler());
>>>>>>> 29fda3a7
        server.start();
        
        SSLContext ctx=SSLContext.getInstance("TLS");
        ctx.init(null,SslContextFactory.TRUST_ALL_CERTS,new java.security.SecureRandom());

        int port=connector.getLocalPort();

        Socket client=ctx.getSocketFactory().createSocket("localhost",port);
        OutputStream os=client.getOutputStream();

        String request =
            "GET /?dump=102400 HTTP/1.1\r\n"+
            "Host: localhost:"+port+"\r\n"+
            "Connection: close\r\n"+
            "\r\n";

        os.write(request.getBytes());
        os.flush();

        String response = IO.toString(client.getInputStream());

        assertThat(response.length(),greaterThan(102400));
    }

    @Test
    public void testRequestJettyHttps() throws Exception
    {
<<<<<<< HEAD
        server.start();
        
        final int loops=20;
        final int numConns=20;
=======
        server.stop();
        server.setHandler(new HelloWorldHandler());
        server.start();
        
        final int loops=10;
        final int numConns=10;
>>>>>>> 29fda3a7

        Socket[] client=new Socket[numConns];

        SSLContext ctx=SSLContext.getInstance("SSLv3");
        ctx.init(null,SslContextFactory.TRUST_ALL_CERTS,new java.security.SecureRandom());

        int port=connector.getLocalPort();

        try
        {
            for (int l=0;l<loops;l++)
            {
                System.err.print('.');
                try
                {
                    for (int i=0; i<numConns; ++i)
                    {
                        // System.err.println("write:"+i);
                        client[i]=ctx.getSocketFactory().createSocket("localhost",port);
                        OutputStream os=client[i].getOutputStream();

                        os.write(REQUEST0.getBytes());
                        os.write(REQUEST0.getBytes());
                        os.flush();
                    }

                    for (int i=0; i<numConns; ++i)
                    {
                        // System.err.println("flush:"+i);
                        OutputStream os=client[i].getOutputStream();
                        os.write(REQUEST1.getBytes());
                        os.flush();
                    }

                    for (int i=0; i<numConns; ++i)
                    {
                        // System.err.println("read:"+i);
                        // Read the response.
                        String responses=readResponse(client[i]);
                        // Check the response
                        assertEquals(String.format("responses loop=%d connection=%d",l,i),RESPONSE0+RESPONSE0+RESPONSE1,responses);
                    }
                }
                finally
                {
                    for (int i=0; i<numConns; ++i)
                    {
                        if (client[i]!=null)
                        {
                            client[i].close();
                        }
                    }
                }
            }
        }
        finally
        {
            System.err.println();
        }
    }

    @Test
    public void testURLConnectionChunkedPost() throws Exception
    {
<<<<<<< HEAD

=======
        server.stop();
>>>>>>> 29fda3a7
        StreamHandler handler = new StreamHandler();
        server.setHandler(handler);
        server.start();

        SSLContext context = SSLContext.getInstance("SSL");
        context.init(null,SslContextFactory.TRUST_ALL_CERTS,new java.security.SecureRandom());
        HttpsURLConnection.setDefaultSSLSocketFactory(context.getSocketFactory());

        URL url = new URL("https://localhost:"+connector.getLocalPort()+"/test");

        HttpURLConnection conn = (HttpURLConnection)url.openConnection();
        if (conn instanceof HttpsURLConnection)
        {
            ((HttpsURLConnection)conn).setHostnameVerifier(new HostnameVerifier()
            {
                public boolean verify(String urlHostName, SSLSession session)
                {
                    return true;
                }
            });
        }

        conn.setConnectTimeout(10000);
        conn.setReadTimeout(100000);
        conn.setDoInput(true);
        conn.setDoOutput(true);
        conn.setRequestMethod("POST");
        conn.setRequestProperty("Content-Type","text/plain");
        conn.setChunkedStreamingMode(128);
        conn.connect();
        byte[] b = new byte[BODY_SIZE];
        for (int i = 0; i < BODY_SIZE; i++)
        {
            b[i] = 'x';
        }
        OutputStream os = conn.getOutputStream();
        os.write(b);
        os.flush();

        int len = 0;
        InputStream is = conn.getInputStream();
        int bytes=0;
        while ((len = is.read(b)) > -1)
            bytes+=len;
        is.close();

        assertEquals(BODY_SIZE,handler.bytes);
        assertEquals(BODY_SIZE,bytes);
    }

    /**
     * Reads entire response from the client. Close the output.
     *
     * @param client Open client socket.
     * @return The response string.
     * @throws IOException in case of I/O errors
     */
    private static String readResponse(Socket client) throws IOException
    {
        BufferedReader br=null;
        StringBuilder sb=new StringBuilder(1000);

        try
        {
            client.setSoTimeout(5000);
            br=new BufferedReader(new InputStreamReader(client.getInputStream()));

            String line;

            while ((line=br.readLine())!=null)
            {
                sb.append(line);
                sb.append('\n');
            }
        }
        catch(SocketTimeoutException e)
        {
            System.err.println("Test timedout: "+e.toString());
            e.printStackTrace(); // added to see if we can get more info from failures on CI
        }
        finally
        {
            if (br!=null)
            {
                br.close();
            }
        }
        return sb.toString();
    }

    private static class HelloWorldHandler extends AbstractHandler
    {
        public void handle(String target, Request baseRequest, HttpServletRequest request, HttpServletResponse response) throws IOException, ServletException
        {
            // System.err.println("HANDLE "+request.getRequestURI());
            String ssl_id = (String)request.getAttribute("javax.servlet.request.ssl_session_id");
            assertNotNull(ssl_id);

            if (request.getParameter("dump")!=null)
            {
                ServletOutputStream out=response.getOutputStream();
                byte[] buf = new byte[Integer.valueOf(request.getParameter("dump"))];
                // System.err.println("DUMP "+buf.length);
                for (int i=0;i<buf.length;i++)
                    buf[i]=(byte)('0'+(i%10));
                out.write(buf);
                out.close();
            }
            else
            {
                PrintWriter out=response.getWriter();
                out.print(HELLO_WORLD);
                out.close();
            }
        }
    }

    private static class StreamHandler extends AbstractHandler
    {
        private int bytes=0;

        public void handle(String target, Request baseRequest, HttpServletRequest request, HttpServletResponse response) throws IOException, ServletException
        {
            response.setContentType("text/plain");
            response.setBufferSize(128);
            byte[] b = new byte[BODY_SIZE];
            int len = 0;
            InputStream is = request.getInputStream();
            while ((len = is.read(b)) > -1)
            {
                bytes+=len;
            }

            OutputStream os = response.getOutputStream();
            for (int i = 0; i < BODY_SIZE; i++)
            {
                b[i] = 'x';
            }
            os.write(b);
            response.flushBuffer();
        }
    }
    
}<|MERGE_RESOLUTION|>--- conflicted
+++ resolved
@@ -100,10 +100,6 @@
         connector.setRequestHeaderSize(512);
 
         server.setConnectors(new Connector[]{connector });
-<<<<<<< HEAD
-        server.setHandler(new HelloWorldHandler());
-=======
->>>>>>> 29fda3a7
     }
 
     @After
@@ -117,11 +113,7 @@
     @Test
     public void testBigResponse() throws Exception
     {
-<<<<<<< HEAD
-=======
-        server.stop();
         server.setHandler(new HelloWorldHandler());
->>>>>>> 29fda3a7
         server.start();
         
         SSLContext ctx=SSLContext.getInstance("TLS");
@@ -149,19 +141,11 @@
     @Test
     public void testRequestJettyHttps() throws Exception
     {
-<<<<<<< HEAD
+        server.setHandler(new HelloWorldHandler());
         server.start();
         
         final int loops=20;
         final int numConns=20;
-=======
-        server.stop();
-        server.setHandler(new HelloWorldHandler());
-        server.start();
-        
-        final int loops=10;
-        final int numConns=10;
->>>>>>> 29fda3a7
 
         Socket[] client=new Socket[numConns];
 
@@ -226,11 +210,6 @@
     @Test
     public void testURLConnectionChunkedPost() throws Exception
     {
-<<<<<<< HEAD
-
-=======
-        server.stop();
->>>>>>> 29fda3a7
         StreamHandler handler = new StreamHandler();
         server.setHandler(handler);
         server.start();
