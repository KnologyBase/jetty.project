--- conflicted
+++ resolved
@@ -95,13 +95,7 @@
      * @return the Session after changing its id
      * @throws Exception if any error occurred
      */
-<<<<<<< HEAD
     Session renewSessionId(String oldId, String newId, String oldExtendedId, String newExtendedId) throws Exception;
-=======
-    default Session renewSessionId(String oldId, String newId, String oldExtendedId, String newExtendedId) throws Exception
-    {
-        return renewSessionId(oldId, newId);
-    }
     
     /**
      * Adds a new Session, with a never-before-used id,
@@ -112,7 +106,6 @@
      * @throws Exception
      */
     void add(String id, Session session) throws Exception;
->>>>>>> af6c6750
 
     /**
      * Get an existing Session. If necessary, the cache will load the data for
