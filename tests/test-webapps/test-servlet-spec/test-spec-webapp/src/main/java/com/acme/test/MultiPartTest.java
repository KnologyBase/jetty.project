//
//  ========================================================================
//  Copyright (c) 1995-2019 Mort Bay Consulting Pty. Ltd.
//  ------------------------------------------------------------------------
//  All rights reserved. This program and the accompanying materials
//  are made available under the terms of the Eclipse Public License v1.0
//  and Apache License v2.0 which accompanies this distribution.
//
//      The Eclipse Public License is available at
//      http://www.eclipse.org/legal/epl-v10.html
//
//      The Apache License v2.0 is available at
//      http://www.opensource.org/licenses/apache2.0.php
//
//  You may elect to redistribute this code under either of these licenses.
//  ========================================================================
//

package com.acme.test;

import java.io.IOException;
import java.io.InputStream;
import java.io.OutputStream;
import java.util.Collection;
import javax.servlet.ServletConfig;
import javax.servlet.ServletException;
import javax.servlet.ServletOutputStream;
import javax.servlet.annotation.MultipartConfig;
import javax.servlet.http.HttpServlet;
import javax.servlet.http.HttpServletRequest;
import javax.servlet.http.HttpServletResponse;
import javax.servlet.http.Part;

/**
 * MultiPartTest
 *
 * Test Servlet 3.0 MultiPart Mime handling.
 */

@MultipartConfig(location = "foo/bar", maxFileSize = 10240, maxRequestSize = -1, fileSizeThreshold = 2048)
public class MultiPartTest extends HttpServlet
{
    private ServletConfig config;

    @Override
    public void init(ServletConfig config) throws ServletException
    {
        super.init(config);
        this.config = config;
    }

    @Override
    public void doPost(HttpServletRequest request, HttpServletResponse response) throws ServletException, IOException
    {
        try
        {
            response.setContentType("text/html");
            ServletOutputStream out = response.getOutputStream();
            out.println("<html>");
            out.println("<HEAD><link rel=\"stylesheet\" type=\"text/css\"  href=\"stylesheet.css\"/></HEAD>");
            out.println("<body>");
            out.println("<h1>Results</h1>");
            out.println("<p>");

            Collection<Part> parts = request.getParts();
            out.println("<b>Parts:</b>&nbsp;" + parts.size() + "<br>");
            for (Part p : parts)
            {
<<<<<<< HEAD
                out.println("<h3>" + p.getName() + "</h3>");
                out.println("<b>Size:</b>&nbsp;" + p.getSize());
                if (p.getContentType() == null || p.getContentType().startsWith("text/plain"))
                {
                    out.println("<p>");
                    copy(p.getInputStream(), out);
                    out.println("</p>");
                }
=======
                out.println("<br><b>PartName:</b>&nbsp;" + sanitizeXmlString(p.getName()));
                out.println("<br><b>Size:</b>&nbsp;" + p.getSize());
                String contentType = p.getContentType();
                out.println("<br><b>ContentType:</b>&nbsp;" + contentType);
>>>>>>> e7a19785
            }
            out.println("</body>");
            out.println("</html>");
            out.flush();
        }
        catch (ServletException e)
        {
            throw e;
        }
        catch (Exception e)
        {
            throw new ServletException(e);
        }
    }

    @Override
    public void doGet(HttpServletRequest request, HttpServletResponse response) throws ServletException, IOException
    {
        try
        {
            response.setContentType("text/html");
            ServletOutputStream out = response.getOutputStream();
            out.println("<html>");
            out.println("<body>");
            out.println("<h1>Use a POST Instead</h1>");
            out.println("</body>");
            out.println("</html>");
            out.flush();
        }
        catch (Exception e)
        {
            throw new ServletException(e);
        }
    }

<<<<<<< HEAD
    // TODO remove inline once 9.4.19 is released with a fix for #3726
    public static void copy(InputStream in,
                            OutputStream out)
        throws IOException
    {
        int bufferSize = 8192;
        byte[] buffer = new byte[bufferSize];

        while (true)
        {
            int len = in.read(buffer, 0, bufferSize);
            if (len < 0)
                break;
            out.write(buffer, 0, len);
        }
=======
    public static String sanitizeXmlString(String html)
    {
        if (html == null)
            return null;

        int i = 0;

        // Are there any characters that need sanitizing?
        loop:
        for (; i < html.length(); i++)
        {
            char c = html.charAt(i);
            switch (c)
            {
                case '&':
                case '<':
                case '>':
                case '\'':
                case '"':
                    break loop;
                default:
                    if (Character.isISOControl(c) && !Character.isWhitespace(c))
                        break loop;
            }
        }
        // No characters need sanitizing, so return original string
        if (i == html.length())
            return html;

        // Create builder with OK content so far
        StringBuilder out = new StringBuilder(html.length() * 4 / 3);
        out.append(html, 0, i);

        // sanitize remaining content
        for (; i < html.length(); i++)
        {
            char c = html.charAt(i);
            switch (c)
            {
                case '&':
                    out.append("&amp;");
                    break;
                case '<':
                    out.append("&lt;");
                    break;
                case '>':
                    out.append("&gt;");
                    break;
                case '\'':
                    out.append("&apos;");
                    break;
                case '"':
                    out.append("&quot;");
                    break;
                default:
                    if (Character.isISOControl(c) && !Character.isWhitespace(c))
                        out.append('?');
                    else
                        out.append(c);
            }
        }
        return out.toString();
>>>>>>> e7a19785
    }
}<|MERGE_RESOLUTION|>--- conflicted
+++ resolved
@@ -19,8 +19,6 @@
 package com.acme.test;
 
 import java.io.IOException;
-import java.io.InputStream;
-import java.io.OutputStream;
 import java.util.Collection;
 import javax.servlet.ServletConfig;
 import javax.servlet.ServletException;
@@ -66,21 +64,10 @@
             out.println("<b>Parts:</b>&nbsp;" + parts.size() + "<br>");
             for (Part p : parts)
             {
-<<<<<<< HEAD
-                out.println("<h3>" + p.getName() + "</h3>");
-                out.println("<b>Size:</b>&nbsp;" + p.getSize());
-                if (p.getContentType() == null || p.getContentType().startsWith("text/plain"))
-                {
-                    out.println("<p>");
-                    copy(p.getInputStream(), out);
-                    out.println("</p>");
-                }
-=======
                 out.println("<br><b>PartName:</b>&nbsp;" + sanitizeXmlString(p.getName()));
                 out.println("<br><b>Size:</b>&nbsp;" + p.getSize());
                 String contentType = p.getContentType();
                 out.println("<br><b>ContentType:</b>&nbsp;" + contentType);
->>>>>>> e7a19785
             }
             out.println("</body>");
             out.println("</html>");
@@ -116,23 +103,6 @@
         }
     }
 
-<<<<<<< HEAD
-    // TODO remove inline once 9.4.19 is released with a fix for #3726
-    public static void copy(InputStream in,
-                            OutputStream out)
-        throws IOException
-    {
-        int bufferSize = 8192;
-        byte[] buffer = new byte[bufferSize];
-
-        while (true)
-        {
-            int len = in.read(buffer, 0, bufferSize);
-            if (len < 0)
-                break;
-            out.write(buffer, 0, len);
-        }
-=======
     public static String sanitizeXmlString(String html)
     {
         if (html == null)
@@ -195,6 +165,5 @@
             }
         }
         return out.toString();
->>>>>>> e7a19785
     }
 }