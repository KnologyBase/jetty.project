//
//  ========================================================================
//  Copyright (c) 1995-2019 Mort Bay Consulting Pty. Ltd.
//  ------------------------------------------------------------------------
//  All rights reserved. This program and the accompanying materials
//  are made available under the terms of the Eclipse Public License v1.0
//  and Apache License v2.0 which accompanies this distribution.
//
//      The Eclipse Public License is available at
//      http://www.eclipse.org/legal/epl-v10.html
//
//      The Apache License v2.0 is available at
//      http://www.opensource.org/licenses/apache2.0.php
//
//  You may elect to redistribute this code under either of these licenses.
//  ========================================================================
//

package org.eclipse.jetty.client.http;

import java.io.IOException;
import java.util.List;
import java.util.Map;

import org.eclipse.jetty.client.AbstractConnectorHttpClientTransport;
import org.eclipse.jetty.client.DuplexConnectionPool;
import org.eclipse.jetty.client.DuplexHttpDestination;
import org.eclipse.jetty.client.HttpDestination;
import org.eclipse.jetty.client.HttpRequest;
import org.eclipse.jetty.client.Origin;
import org.eclipse.jetty.client.api.Connection;
import org.eclipse.jetty.io.ClientConnector;
import org.eclipse.jetty.io.EndPoint;
import org.eclipse.jetty.util.ProcessorUtils;
import org.eclipse.jetty.util.Promise;
import org.eclipse.jetty.util.annotation.ManagedAttribute;
import org.eclipse.jetty.util.annotation.ManagedObject;

@ManagedObject("The HTTP/1.1 client transport")
public class HttpClientTransportOverHTTP extends AbstractConnectorHttpClientTransport
{
<<<<<<< HEAD
    public static final HttpDestination.Protocol HTTP11 = new HttpDestination.Protocol(List.of("http/1.1"), false);
=======
    private int headerCacheSize = 1024;
>>>>>>> 4f98bf0f

    public HttpClientTransportOverHTTP()
    {
        this(Math.max(1, ProcessorUtils.availableProcessors() / 2));
    }

    public HttpClientTransportOverHTTP(int selectors)
    {
        this(new ClientConnector());
        getClientConnector().setSelectors(selectors);
    }

    public HttpClientTransportOverHTTP(ClientConnector connector)
    {
        super(connector);
        setConnectionPoolFactory(destination -> new DuplexConnectionPool(destination, getHttpClient().getMaxConnectionsPerDestination(), destination));
    }

    @Override
    public HttpDestination.Key newDestinationKey(HttpRequest request, Origin origin)
    {
        return new HttpDestination.Key(origin, HTTP11);
    }

    @Override
    public HttpDestination newHttpDestination(HttpDestination.Key key)
    {
        return new DuplexHttpDestination(getHttpClient(), key);
    }

    @Override
    public org.eclipse.jetty.io.Connection newConnection(EndPoint endPoint, Map<String, Object> context) throws IOException
    {
        HttpDestination destination = (HttpDestination)context.get(HTTP_DESTINATION_CONTEXT_KEY);
        @SuppressWarnings("unchecked")
        Promise<Connection> promise = (Promise<Connection>)context.get(HTTP_CONNECTION_PROMISE_CONTEXT_KEY);
        org.eclipse.jetty.io.Connection connection = newHttpConnection(endPoint, destination, promise);
        if (LOG.isDebugEnabled())
            LOG.debug("Created {}", connection);
        return customize(connection, context);
    }

    protected HttpConnectionOverHTTP newHttpConnection(EndPoint endPoint, HttpDestination destination, Promise<Connection> promise)
    {
        return new HttpConnectionOverHTTP(endPoint, destination, promise);
    }

    @ManagedAttribute("The maximum allowed size in bytes for an HTTP header field cache")
    public int getHeaderCacheSize()
    {
        return headerCacheSize;
    }

    public void setHeaderCacheSize(int headerCacheSize)
    {
        this.headerCacheSize = headerCacheSize;
    }
}<|MERGE_RESOLUTION|>--- conflicted
+++ resolved
@@ -39,11 +39,9 @@
 @ManagedObject("The HTTP/1.1 client transport")
 public class HttpClientTransportOverHTTP extends AbstractConnectorHttpClientTransport
 {
-<<<<<<< HEAD
     public static final HttpDestination.Protocol HTTP11 = new HttpDestination.Protocol(List.of("http/1.1"), false);
-=======
+
     private int headerCacheSize = 1024;
->>>>>>> 4f98bf0f
 
     public HttpClientTransportOverHTTP()
     {
@@ -80,7 +78,7 @@
         HttpDestination destination = (HttpDestination)context.get(HTTP_DESTINATION_CONTEXT_KEY);
         @SuppressWarnings("unchecked")
         Promise<Connection> promise = (Promise<Connection>)context.get(HTTP_CONNECTION_PROMISE_CONTEXT_KEY);
-        org.eclipse.jetty.io.Connection connection = newHttpConnection(endPoint, destination, promise);
+        var connection = newHttpConnection(endPoint, destination, promise);
         if (LOG.isDebugEnabled())
             LOG.debug("Created {}", connection);
         return customize(connection, context);
