//
//  ========================================================================
//  Copyright (c) 1995-2019 Mort Bay Consulting Pty. Ltd.
//  ------------------------------------------------------------------------
//  All rights reserved. This program and the accompanying materials
//  are made available under the terms of the Eclipse Public License v1.0
//  and Apache License v2.0 which accompanies this distribution.
//
//      The Eclipse Public License is available at
//      http://www.eclipse.org/legal/epl-v10.html
//
//      The Apache License v2.0 is available at
//      http://www.opensource.org/licenses/apache2.0.php
//
//  You may elect to redistribute this code under either of these licenses.
//  ========================================================================
//

package org.eclipse.jetty.client.api;

import java.nio.ByteBuffer;
import java.util.EventListener;
import java.util.List;
import java.util.concurrent.Flow;
import java.util.function.LongConsumer;

import org.eclipse.jetty.client.util.BufferingResponseListener;
import org.eclipse.jetty.http.HttpField;
import org.eclipse.jetty.http.HttpFields;
import org.eclipse.jetty.http.HttpVersion;
import org.eclipse.jetty.util.Callback;

/**
 * <p>{@link Response} represents an HTTP response and offers methods to retrieve status code, HTTP version
 * and headers.</p>
 * <p>{@link Response} objects are passed as parameters to {@link Response.Listener} callbacks, or as
 * future result of {@link Request#send()}.</p>
 * <p>{@link Response} objects do not contain getters for the response content, because it may be too large
 * to fit into memory.
 * The response content should be retrieved via {@link Response.Listener#onContent(Response, ByteBuffer) content
 * events}, or via utility classes such as {@link BufferingResponseListener}.</p>
 */
public interface Response
{
    /**
     * @return the request associated with this response
     */
    Request getRequest();

    /**
     * @param listenerClass the listener class
     * @param <T> the type of class
     * @return the response listener passed to {@link org.eclipse.jetty.client.api.Request#send(org.eclipse.jetty.client.api.Response.CompleteListener)}
     */
    <T extends ResponseListener> List<T> getListeners(Class<T> listenerClass);

    /**
     * @return the HTTP version of this response, such as "HTTP/1.1"
     */
    HttpVersion getVersion();

    /**
     * @return the HTTP status code of this response, such as 200 or 404
     */
    int getStatus();

    /**
     * @return the HTTP reason associated to the {@link #getStatus}
     */
    String getReason();

    /**
     * @return the headers of this response
     */
    HttpFields getHeaders();

    /**
     * Attempts to abort the receive of this response.
     *
     * @param cause the abort cause, must not be null
     * @return whether the abort succeeded
     */
    boolean abort(Throwable cause);

    /**
     * Common, empty, super-interface for response listeners
     */
    public interface ResponseListener extends EventListener
    {
    }

    /**
     * Listener for the response begin event.
     */
    public interface BeginListener extends ResponseListener
    {
        /**
         * Callback method invoked when the response line containing HTTP version,
         * HTTP status code and reason has been received and parsed.
         * <p>
         * This method is the best approximation to detect when the first bytes of the response arrived to the client.
         *
         * @param response the response containing the response line data
         */
        public void onBegin(Response response);
    }

    /**
     * Listener for a response header event.
     */
    public interface HeaderListener extends ResponseListener
    {
        /**
         * Callback method invoked when a response header has been received and parsed,
         * returning whether the header should be processed or not.
         *
         * @param response the response containing the response line data and the headers so far
         * @param field the header received
         * @return true to process the header, false to skip processing of the header
         */
        public boolean onHeader(Response response, HttpField field);
    }

    /**
     * Listener for the response headers event.
     */
    public interface HeadersListener extends ResponseListener
    {
        /**
         * Callback method invoked when all the response headers have been received and parsed.
         *
         * @param response the response containing the response line data and the headers
         */
        public void onHeaders(Response response);
    }

    /**
     * Synchronous listener for the response content events.
     *
     * @see AsyncContentListener
     */
    public interface ContentListener extends ResponseListener
    {
        /**
         * Callback method invoked when the response content has been received, parsed and there is demand.
         * This method may be invoked multiple times, and the {@code content} buffer
         * must be consumed (or copied) before returning from this method.
         *
         * @param response the response containing the response line data and the headers
         * @param content the content bytes received
         */
        public void onContent(Response response, ByteBuffer content);
    }

    /**
     * Asynchronous listener for the response content events.
     *
     * @see DemandedContentListener
     */
    public interface AsyncContentListener extends ResponseListener
    {
        /**
         * Callback method invoked when the response content has been received, parsed and there is demand.
         * The {@code callback} object should be succeeded to signal that the
         * {@code content} buffer has been consumed and to demand more content.
         *
         * @param response the response containing the response line data and the headers
         * @param content the content bytes received
         * @param callback the callback to call when the content is consumed and to demand more content
         */
        public void onContent(Response response, ByteBuffer content, Callback callback);
    }

    /**
     * Asynchronous listener for the response content events.
     */
    public interface DemandedContentListener extends ResponseListener
    {
        /**
         * Callback method invoked before response content events.
         * The {@code demand} object should be used to demand content, otherwise
         * the demand remains at zero (no demand) and
         * {@link #onContent(Response, LongConsumer, ByteBuffer, Callback)} will
         * not be invoked even if content has been received and parsed.
         *
         * @param response the response containing the response line data and the headers
         * @param demand the object that allows to demand content buffers
         */
        public default void onBeforeContent(Response response, LongConsumer demand)
        {
            demand.accept(1);
        }

        /**
         * Callback method invoked when the response content has been received.
         * The {@code callback} object should be succeeded to signal that the
         * {@code content} buffer has been consumed.
         * The {@code demand} object should be used to demand more content,
         * similarly to {@link Flow.Subscription#request(long)}.
         *
         * @param response the response containing the response line data and the headers
         * @param demand the object that allows to demand content buffers
         * @param content the content bytes received
         * @param callback the callback to call when the content is consumed
         */
        public void onContent(Response response, LongConsumer demand, ByteBuffer content, Callback callback);
    }

    /**
     * Listener for the response succeeded event.
     */
    public interface SuccessListener extends ResponseListener
    {
        /**
         * Callback method invoked when the whole response has been successfully received.
         *
         * @param response the response containing the response line data and the headers
         */
        public void onSuccess(Response response);
    }

    /**
     * Listener for the response failure event.
     */
    public interface FailureListener extends ResponseListener
    {
        /**
         * Callback method invoked when the response has failed in the process of being received
         *
         * @param response the response containing data up to the point the failure happened
         * @param failure the failure happened
         */
        public void onFailure(Response response, Throwable failure);
    }

    /**
     * Listener for the request and response completed event.
     */
    public interface CompleteListener extends ResponseListener
    {
        /**
         * Callback method invoked when the request <em><b>and</b></em> the response have been processed,
         * either successfully or not.
         * <p>
         * The {@code result} parameter contains the request, the response, and eventual failures.
         * <p>
         * Requests may complete <em>after</em> response, for example in case of big uploads that are
         * discarded or read asynchronously by the server.
         * This method is always invoked <em>after</em> {@link SuccessListener#onSuccess(Response)} or
         * {@link FailureListener#onFailure(Response, Throwable)}, and only when request indicates that
         * it is completed.
         *
         * @param result the result of the request / response exchange
         */
        public void onComplete(Result result);
    }

    /**
     * Listener for all response events.
     */
    public interface Listener extends BeginListener, HeaderListener, HeadersListener, ContentListener, AsyncContentListener, DemandedContentListener, SuccessListener, FailureListener, CompleteListener
    {
<<<<<<< HEAD
        /**
         * An empty implementation of {@link Listener}
         */
        public static class Adapter implements Listener
=======
        @Override
        public default void onBegin(Response response)
>>>>>>> bf2482a7
        {
        }

        @Override
        public default boolean onHeader(Response response, HttpField field)
        {
            return true;
        }

        @Override
        public default void onHeaders(Response response)
        {
        }

        @Override
        default void onBeforeContent(Response response, LongConsumer demand)
        {
            demand.accept(1);
        }

        @Override
        public default void onContent(Response response, ByteBuffer content)
        {
        }

        @Override
        public default void onContent(Response response, ByteBuffer content, Callback callback)
        {
            try
            {
                onContent(response, content);
                callback.succeeded();
            }
            catch (Throwable x)
            {
                callback.failed(x);
            }
        }

        @Override
        public default void onContent(Response response, LongConsumer demand, ByteBuffer content, Callback callback)
        {
            onContent(response, content, Callback.from(() ->
            {
                callback.succeeded();
                demand.accept(1);
            }, callback::failed));
        }

        @Override
        public default void onSuccess(Response response)
        {
        }

        @Override
        public default void onFailure(Response response, Throwable failure)
        {
        }

        @Override
        public default void onComplete(Result result)
        {
        }

        /**
         * An empty implementation of {@link Listener}
         */
        class Adapter implements Listener
        {
        }
    }
}<|MERGE_RESOLUTION|>--- conflicted
+++ resolved
@@ -260,15 +260,8 @@
      */
     public interface Listener extends BeginListener, HeaderListener, HeadersListener, ContentListener, AsyncContentListener, DemandedContentListener, SuccessListener, FailureListener, CompleteListener
     {
-<<<<<<< HEAD
-        /**
-         * An empty implementation of {@link Listener}
-         */
-        public static class Adapter implements Listener
-=======
         @Override
         public default void onBegin(Response response)
->>>>>>> bf2482a7
         {
         }
 
@@ -284,7 +277,7 @@
         }
 
         @Override
-        default void onBeforeContent(Response response, LongConsumer demand)
+        public default void onBeforeContent(Response response, LongConsumer demand)
         {
             demand.accept(1);
         }
@@ -336,7 +329,7 @@
         /**
          * An empty implementation of {@link Listener}
          */
-        class Adapter implements Listener
+        public static class Adapter implements Listener
         {
         }
     }
