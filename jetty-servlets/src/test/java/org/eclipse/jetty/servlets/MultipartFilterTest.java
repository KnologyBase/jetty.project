--- conflicted
+++ resolved
@@ -46,10 +46,7 @@
     private File _dir;
     private ServletTester tester;
 
-<<<<<<< HEAD
-
-=======
-    
+
     public static class BoundaryServlet extends TestServlet
     {
         @Override
@@ -65,7 +62,6 @@
         }
     }
     
->>>>>>> e42b5bf9
     public static class TestServlet extends DumpServlet
     {
 
@@ -273,16 +269,18 @@
     public void testNoBoundary() throws Exception
     {
         // generated and parsed test
-        HttpTester request = new HttpTester();
-        HttpTester response = new HttpTester();
-        tester.addServlet(BoundaryServlet.class,"/testb");
-        request.setMethod("POST");
-        request.setVersion("HTTP/1.0");
-        request.setHeader("Host","tester");
-        request.setURI("/context/testb");
+        HttpTester.Request request = HttpTester.newRequest();
+        HttpTester.Response response;
+
+        // test GET
+        request.setMethod("POST");
+        request.setVersion("HTTP/1.0");
+        request.setHeader("Host","tester");
+        request.setURI("/context/dump");
 
         request.setHeader("Content-Type","multipart/form-data");
 
+        // generated and parsed test
         String content = "--\r\n"+
         "Content-Disposition: form-data; name=\"fileName\"\r\n"+
         "Content-Type: text/plain; charset=US-ASCII\r\n"+
@@ -310,8 +308,7 @@
         "----\r\n";
         request.setContent(content);
 
-        response.parse(tester.getResponses(request.generate()));
-        assertTrue(response.getMethod()==null);
+        response = HttpTester.parseResponse(tester.getResponses(request.generate()));
         assertEquals(HttpServletResponse.SC_OK,response.getStatus());
     }
 
