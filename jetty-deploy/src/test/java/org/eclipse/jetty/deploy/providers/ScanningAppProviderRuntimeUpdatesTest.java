--- conflicted
+++ resolved
@@ -176,14 +176,9 @@
         jetty.assertResponseContains("/foo/info","FooServlet-1");
 
         waitForDirectoryScan();
-<<<<<<< HEAD
         //System.err.println("Updating war files");
         jetty.copyWebapp("foo.xml","foo.xml"); // essentially "touch" the context xml
-=======
-        System.out.println("Updating war files");
->>>>>>> 3db92993
         jetty.copyWebapp("foo-webapp-2.war","foo.war");
-        jetty.copyContext("foo.xml","foo.xml"); // essentially "touch" the context xml
 
         // This should result in the existing foo.war being replaced with the new foo.war
         waitForDirectoryScan();
