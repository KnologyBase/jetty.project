<<<<<<< HEAD
jetty-8.0.5-SNAPSHOT

jetty-8.0.4.v20111024 - 24 October 2011
 + 358263 JDBCSessionIdManager add setDatasource(DataSource) method
 + 358649 Replace existing StdErrLog system properties for DEBUG/IGNORED with
   LEVEL instead.
 + 360836 Accept parameters with bad UTF-8. Use replacement character
 + 360912 CrossOriginFilter does not send Access-Control-Allow-Origin on
   responses. 355103 Make allowCredentials default to true in
   CrossOriginFilter.
 + 360938 Connections closed after a while.
 + 361135 secure cookies for sessions
 + 361319 Log initialization does not catch correct exceptions on all jvms
 + 361325 359292 Allow KeyStore to be set
 + 361456 release timer task on connection failed
 + 361655 ExecutorThreadPool.isLowOnThreads() returns wrong value.
 + JETTY-1444 start threadpool before selector manager
=======
jetty-7.6.0-SNAPSHOT

jetty-7.6.0.RC0 - 29 November 2011
 + Refactored NIO layer for better half close handling
 + 349110 fixed bypass chunk handling
 + 360546 handle set count exceeding max integer
 + 362111 StdErrLog.isDebugEnabled() returns true too often
 + 362113 Improve Test Coverage of org.eclipse.jetty.util.log classes
 + 362407 setTrustStore(Resource) -> setTrustStoreResource(R)
 + 362447 add setMaxNonceAge() to DigestAuthenticator
 + 362468 NPE at line org.eclipse.jetty.io.BufferUtil.putHexInt
 + 362614 NPE in accepting connection
 + 362626 IllegalStateException thrown when SslContextFactory preconfigured
   with SSLContext
 + 362696 expand virtual host configuration options to ContextHandler and add
   associated test case for new behavior
 + 362742 improved UTF8 exception reason
 + 363124 improved websocket close handling
 + 363381 Throw IllegalStateException if Request uri is null on getServerName
 + 363408 GzipFilter should not attempt to compress HTTP status 204
 + 363488 ShutdownHandler use stopper thread
 + 363718 Setting java.rmi.server.hostname in jetty-jmx.xml
 + 363757 partial fix
 + 363785 StdErrLog must use system-dependent EOL.
 + 363943 ignore null attribute values
 + 363993 EOFException parsing HEAD response in HttpTester
 + 364638 SCEP does idle timestamp checking. New setCheckForIdle method
   controls onIdleExpired callback. 364921 a second onIdleExpired callback will
   result in close rather than a shutdown output.
 + 364657 Support HTTP only cookies from standard API
 + JETTY-1442 add _hostHeader setter for ProxyRule
>>>>>>> df12605f

jetty-7.5.4.v20111024 - 24 October 2011
 + 358263 JDBCSessionIdManager add setDatasource(DataSource) method
 + 358649 Replace existing StdErrLog system properties for DEBUG/IGNORED with
   LEVEL instead.
 + 360836 Accept parameters with bad UTF-8. Use replacement character
 + 360912 CrossOriginFilter does not send Access-Control-Allow-Origin on
   responses. 355103 Make allowCredentials default to true in
   CrossOriginFilter.
 + 360938 Connections closed after a while.
 + 361319 Log initialization does not catch correct exceptions on all jvms
 + 361325 359292 Allow KeyStore to be set
 + 361456 release timer task on connection failed
 + 361655 ExecutorThreadPool.isLowOnThreads() returns wrong value.
 + JETTY-1444 start threadpool before selector manager

jetty-8.0.3.v20111011 - 11 October 2011
 + 348978 migrate jetty-http-spi
 + 358649 StdErrLog system properties for package/class logging LEVEL.

jetty-8.0.2.v20111006 - 06 October 2011
 + 336443 add missing comma in DigestAuthenticator string
 + 342161 ScannerTest fails intermittently on Mac OS X
 + 346419 testing HttpClient FDs
 + 353267 Request._parameters initialization bug
 + 353509 jetty-client unit tests are running too long
 + 353627 Basic Auth checks that Basic method has been send
 + 356144 Allow SelectorManager thread priority to be set
 + 356274 Start SSL socket factory in call to open()
 + 357163 jetty 8 ought to proxy jetty8 javadocs
 + 357178 websockets draft 14 support
 + 357188 Send content buffer directly
 + 357209 JSP tag listeners not called
 + 357216 Logging via Log4J does not expand braces in format strings
 + 357240 more half close refinements
 + 357338 remove debug
 + 357672 resolve issue with serializing pojos with mongodb session manager,
   thanks to john simone for the discovery and fix
 + 357959 Include javadoc in distribution
 + 358027 NullPointerException in ResourceHandler with jetty-stylesheet.css
 + 358035 idle time only active if > 0
 + 358147 Add catch for UnknownHostException to fix leaky file descriptor in
   client
 + 358164 Dispatch from servlet to handler
 + 358263 add method for osgi users to register a driver as Class.forName does
   not work for them
 + 358649 StdErrLog system properties for package/class logging LEVEL.
 + 358674 Still allows sslv3 for now
 + 358687 Updated jsp does not scan for system tlds Fixed pattern.
 + 358784 JSP broken on Java 1.5
 + 358925 bit more javadoc on usage
 + 358959 File descriptor leak with UnresolvedAddressException
 + 359309 adjust previous test for servletPath to include pathInfo
 + 359673 updated websocket version handling
 + 359675 Principal != String, fix for issue in property file login manager
 + 360051 SocketConnectionTest.testServerClosedConnection is excluded.
 + 360066 jsps referenced in web.xml <jsp-file> elements do not compile
 + JETTY-1130 Access Sessions from HashSessionIdManager
 + JETTY-1277 Fixed sendRedirect encoding of relative locations
 + JETTY-1322 idle sweeper checks for closed endp
 + JETTY-1377 extra logging for busy selector
 + JETTY-1378 new sys property for the latest jsp-impl to force the use of the
   JDTCompiler when running in OSGi.
 + JETTY-1414 applied to PropertyUserStore
 + JETTY-1415 Start/Stop Server and Client only once in test, code format
 + JETTY-1420 Set Host header for new request in RedirectListener
 + JETTY-1421 Implement RedirectListener.onException,onConnectionFailed
 + JETTY-1423 force connection to be closed returned
 + JETTY-1430 local JNDI contexts don't carry environment
 + JETTY-1434 Add a jsp that exercises jstl.
 + JETTY-1439 space in directory installation path causes classloader problem

jetty-7.5.3.v20111011 - 11 October 2011
 + 348978 migrate jetty-http-spi
 + 358649 StdErrLog system properties for package/class logging LEVEL.

jetty-7.5.2.v20111006 - 06 October 2011
 + 336443 check nonce count is increasing
 + 342161 ScannerTest fails intermittently on Mac OS X
 + 346419 testing HttpClient FDs
 + 353267 Request._parameters initialization bug
 + 353509 jetty-client unit tests are running too long
 + 353627 Basic Auth checks that Basic method has been send
 + 356144 Allow SelectorManager thread priority to be set
 + 356274 Start SSL socket factory in call to open()
 + 357178 websockets draft 14 support
 + 357188 Send content buffer directly
 + 357209 JSP tag listeners not called
 + 357216 Logging via Log4J does not expand braces in format strings
 + 357240 more half close refinements
 + 357338 remove debug
 + 357672 resolve issue with serializing pojos with mongodb session manager,
   thanks to john simone for the discovery and fix
 + 357959 Include javadoc in distribution
 + 358027 NullPointerException in ResourceHandler with jetty-stylesheet.css
 + 358035 idle time only active if > 0
 + 358147 Add catch for UnknownHostException to fix leaky file descriptor in
   client
 + 358164 Dispatch from servlet to handler
 + 358263 add method for osgi users to register a driver as Class.forName does
   not work for them
 + 358649 StdErrLog system properties for package/class logging LEVEL.
 + 358674 Still allows sslv3 for now
 + 358687 Updated jsp does not scan for system tlds Fixed pattern.
 + 358784 JSP broken on Java 1.5
 + 358925 bit more javadoc on usage
 + 358959 File descriptor leak with UnresolvedAddressException
 + 359309 adjust previous test for servletPath to include pathInfo
 + 359673 updated websocket version handling
 + 359675 Principal != String, fix for issue in property file login manager
 + 360051 SocketConnectionTest.testServerClosedConnection is excluded.
 + 360066 jsps referenced in web.xml <jsp-file> elements do not compile
 + JETTY-1130 Access Sessions from HashSessionIdManager
 + JETTY-1277 Fixed sendRedirect encoding of relative locations
 + JETTY-1322 idle sweeper checks for closed endp
 + JETTY-1377 extra logging for busy selector
 + JETTY-1378 new sys property for the latest jsp-impl to force the use of the
   JDTCompiler when running in OSGi.
 + JETTY-1414 applied to PropertyUserStore
 + JETTY-1415 Start/Stop Server and Client only once in test, code format
 + JETTY-1420 Set Host header for new request in RedirectListener
 + JETTY-1421 Implement RedirectListener.onException,onConnectionFailed
 + JETTY-1423 force connection to be closed returned
 + JETTY-1430 local JNDI contexts don't carry environment
 + JETTY-1434 Add a jsp that exercises jstl.
 + JETTY-1439 space in directory installation path causes classloader problem

jetty-8.0.1.v20110908 - 08 September 2011
 + 350634 Added Resource.newResource(File)
 + 356190 fix monodb tests  for changed test api
 + 356428 removed timed waits from test
 + 356693 reduce visibility to webapp of websocket implementations
 + 356695 jetty server jars are provided for websockets
 + 356726 Instead of the sessionDestroyed called sessionCreated after
   invalidate session
 + 356751 Add null protection to ServletContextHandler.doStop
 + 356823 correctly decode close codes.  Send not utf-8 close code.
 + 357058 Acceptor thread blocking

jetty-7.5.1.v20110908 - 08 September 2011
 + 350634 Added Resource.newResource(File)
 + 356190 fix monodb tests  for changed test api
 + 356428 removed timed waits from test
 + 356693 reduce visibility to webapp of websocket implementations
 + 356695 jetty server jars are provided for websockets
 + 356726 Instead of the sessionDestroyed called sessionCreated after
   invalidate session
 + 356751 Add null protection to ServletContextHandler.doStop
 + 356823 correctly decode close codes.  Send not utf-8 close code.
 + 357058 Acceptor thread blocking

jetty-8.0.0.v20110901 - 01 September 2011
 + 352565 cookie httponly flag ignored
 + 353073 better warnings
 + 353285 ServletSecurity annotation ignored
 + 356421 Upgraded websocket to draft 13 support

jetty-7.5.0.v20110901 - 01 September 2011
 + 356421 Upgraded websocket to draft 13 support
 + 353073 better warnings

jetty-7.5.0.RC2 - 30 August 2011
 + 293739 Hide stacks in named log testing. Various other minor log cleanups in
   output.
 + 352188 TestClient correctly processes --host option in jetty-websocket
 + 352222 Moved JmxMonitor functionality from Codehaus
 + 353014 TimeoutExchangeTest run time reduced
 + 353073 deprecated non factory method for websocket clients
 + 353192 Better warning for classes of wrong type
 + 353623 Added new methods to HttpExchange
 + 353624 HttpURI accepts java.net.URI object in constructor
 + 354080 ServletContextHandler allows to replace any subordinate handler when
   restarted
 + 355478 set public to HashedSession, looks like honest mistake and not by
   design to be this way
 + 355854 remove automatic conversion in favor of issuing a warning for
   jetty-web.xml that can't be processed
 + 356128 Moved integration tests from jetty-monitor to test-integration module
 + 356137 Upgrade to jsp implementation version 2.1.3-b10
 + 356144 added SelectorManager.setSelectorPriorityDelta(int)
 + JETTY-1410 handle 1xx in similar fashion to 401s and 302s

jetty-7.5.0.RC1 - 19 August 2011
 + 276670 SLF4J loggers show correct location information
 + 335001 Eliminate expected exceptions from log when running in JBoss
 + 355103 Make allowCredentials default to true in CrossOriginFilter
 + 355162 Allow creating an empty resource collection
 + JETTY-1410 HTTP client handles CONTINUE 100 response correctly
 + JETTY-1414 HashLoginService doesn't refresh realm if specified config
   filename is not an absolute platform specific value

jetty-8.0.0.RC0 - 16 August 2011
 + Merge from jetty-7.4.3
 + Enable annotations by default
 + 352565 cookie httponly flag ignored
 + 353285 ServletSecurity annotation ignored

jetty-8.0.0.M3 - 27 May 2011
 + 324505 Implement API login
 + 335500 request.getParts() throws a NullPointerException
 + 343472 isUserInRole does not prevent subsequent login call.
 + 346180 jsp-2.2 support
 + Updated to jetty-7.4.2.v20110526

jetty-7.5.0.RC0 - 15 August 2011
 + 298502 Handle 200 Connect responses with no content-length
 + 347484 / - > ${/} in some paths in grant codebases
 + 349005 add javadoc detailing the convenience hack of removing leading /'s
 + 351516 Refactored sessions to better support nosql session managers
 + 351576 Do not use deprecated method File.toURL()
 + 352046 Need try/catch around features set in XmlParser
 + 352133 Generally resolve java 1.5isms
 + 352176 xml parsing on startElement should be more flexible on using qName or
   localName
 + 352421 HttpURI paths beginning with '.'
 + 352684 Implemented spinning thread analyzer
 + 352786 GzipFilter fails to pass parameters to GzipResponseWrapper
 + 352999 ExpireTest running too long
 + 353073 WebSocketClient
 + 353095 maven-jetty-plugin: PermGen leak due to javax.el.BeanELResolver
 + 353165 addJars can follow symbolic link jar files
 + 353210 Bundle-Version in o.e.j.o.boot.logback fix
 + 353465 JAASLoginService ignores callbackHandlerClass
 + 353563 HttpDestinationQueueTest too slow
 + 353862 Improve performance of QuotedStringTokenizer.quote()
 + 354014 Content-Length is passed to wrapped response in GZipFilter
 + 354204 Charset encodings property file not used
 + 354397 RewriteRegexRule handles special characters in regex group
 + 354466 Typo in example config of jetty-plus.xml

jetty-7.4.5.v20110725 - 25 July 2011
 + 347484 / - > ${/} in some paths in grant codebases
 + 352133 resolve some 1.5isms
 + 352421 HttpURI paths beginning with '.'
 + 352786 GzipFilter fails to pass parameters to GzipResponseWrapper

jetty-7.4.4.v20110707 - 07 July 2011
 + 308851 Converted all jetty-client module tests to JUnit 4
 + 345268 JDBCSessionManager does not work with maxInactiveInterval = -1
 + 350397 SelectChannelConnector does not shutdown gracefully
 + 350634 Reverted FileResource constructor changes
 + 351039 Forward dispatch should retain locale
 + 351199 HttpServletResponse.encodeURL() wrongly encodes an url without path
   when cookies are disabled
 + JETTY-1153 Default charset/encoding of HTTP POST requests
 + JETTY-1380 Jetty Rewrite example does not work in Hightide

jetty-7.4.3.v20110701 - 01 July 2011
 + 295832 ProxyServlet more extensible and configurable
 + 302566 GZIP handler for embedded Jetty servers
 + 308851 Converted HttpExchangeTest and related tests to JUnit 4
 + 324704 JDBC Session Manager reloading session
 + 332200 Eliminate expected exceptions from log while using
   org.eclipse.jetty.jmx bundle
 + 347468 o.e.j.deploy.binding.GlobalWebappConfigBindingTest fails on Windows
   platform
 + 347617 Dynamically install/update/remove OSGi bundles discovered in the
   contexts folder
 + 347717 start.jar destroys dependent child of --exec
 + 347889 OSGi should follow directive visibility:=reexport for
   META-INF/web-fragments and resources
 + 347898 Close channel on JVM exceptions
 + 348652 jetty.sh starts two unix processes
 + 348935 Close A tag in directory listing
 + 349344 Passing empty query string to UrlEncoded#decodeTo(String, MultiMap,
   String) does not yield an empty map
 + 349738 set buffer sizes for http client in proxy servlet
 + 349870 proxy servlet protect continuation against fast failing exchanges
 + 349896 SCEP supports zero maxIdleTime
 + 349897 draft -09 websockets
 + 349997 MBeanContainer uses weak references
 + 350533 Add "Origin" to the list of allowed headers in CrossOriginFilter
 + 350634 Cleanup FileResource construction
 + 350642 Don't close SCEP during NIOBuffer manipulation
 + JETTY-1342 Recreate selector in change task
 + JETTY-1385 NPE in jetty client's
   HTttpExchange.setRequestContentSource(InputStream)
 + JETTY-1390 RewriteHandler handles encoded URIs

jetty-7.4.2.v20110526
 + 334443 Improve the ability to specify extra class paths using the Jetty
   Maven Plugin
 + 336220 tmp directory is not set if you reload a webapp with
   jetty-maven-plugin
 + 338364 Fixed expires header for set cookies
 + 345729 binding for managing server and system classes globally
 + 345615 Enable SSL Session caching
 + 345763 Source file is updated during the build
 + 345873 Update jetty-ssl.xml to new style
 + 345900 Handle IPv6 with default port
 + 346014 Fixed full HttpGenerator
 + 346124 ServletContext resources paths not resolved correctly when using UNC
   shares
 + 346179 o.e.j.util.ScannerTest fails on MacOS X platform
 + 346181 o.e.j.server.StressTest stalls on MacOS X platform
 + 346998 AbstractLifeCycle.isRunning() returns false if state changes from
   STARTING to STARTED during call
 + 346614 HttpConnection.handle() spins in case of SSL truncation attacks
 + 346764 OrderedGroupBinding deployment binding
 + 347137 Allow SSL renegotiations by default in HttpClient
 + 374174 Consistent mbean names
 + JETTY-1146 Encode jsessionid in sendRedirect
 + JETTY-1342 Recreate selector if wakeup throws JVM bug

jetty-7.4.1.v20110513
 + 288563 remove unsupported and deprecated --secure option
 + 332907 Add context property to ObjectName of JMX MBeans
 + 336056 Ability to override the computation of the ContextHandler to deploy
   the DefaultServlet on the HttpService
 + 340040 Support for a total timeout
 + 343083 Set nested dispatch type and connection
 + 343172 Check package implementor for version
 + 343277 add support for a context white list
 + 343352 make sure that jetty.osgi.boot is activated when a WAB is registered
 + 343482 refactored overlay deployer layout to use WAR layout
 + 343567 HttpClient does not limit the destination's exchange queue
 + 343680 Handle OSGi bundle jars not ending in ".war"
 + 343707 'REQUEST' is printed on console for each incoming HTTP request
 + 343923 flush timeouts applied to outer loop
 + 343936 Session idle calls unbind and remove listeners
 + 344059 Websockets draft-07
 + 344067 Add support for OSGi fragment bundles to add static resources to
   web-bundles
 + 344513 Attempting to set ConfigurationClasses in jetty-web.xml causes NPE
 + 344529 Ability to customize the error handling of the OSGi HttpService
 + 345047 Readded deprecated ScanningAppDeployer#setMonitoredDir
 + 345290 Weak references from SessionIdManager. HashSessionManager cleanup.
 + 345543 Always close endpoint on SSLException
 + 345656 Disambiguate SslContextFactory#validateCerts property
 + 345679 Allow setting an initialized KeyStore as keystore/truststore of
   SslContextFactory
 + 345704 jetty-nested works with forwarded SSL in cloudfoundry
 + JETTY-954 WebAppContext eats any start exceptions instead of stopping the
   server load
 + JETTY-1314 Handle bad URI encodings
 + JETTY-1324 Tested not using CESU-8 instead of UTF-8
 + JETTY-1326 Invoker names not hashCode based
 + JETTY-1343 IllegalArgumentException for bad % encodings
 + JETTY-1347 Updated ServletHander javadoc

jetty-7.4.0.v20110414
 + 342504 Scanner Listener
 + 342700 refine websocket API for anticipated changes
 + JETTY-1362 Set root cause of UnavailableException
 + Various test harness cleanups to avoid random failures

jetty-7.4.0.RC0
 + 324110 Added test harnesses for merging of QueryStrings.
 + 337685 Update websocket API in preparation for draft -07
 + 338627 HashSessionManager.getIdleSavePeriod returns milliseconds instead of
   seconds
 + 338807 Ignore content length in 1xx, 204, 304 responses
 + 338819 Externally control Deployment Manager application lifecycle
 + 339084 Fixed NPE with servlet 3.0 async listener
 + 339150 Validate client certificate when it is used for authentication
 + 339187 In the OSGi manifest of the jetty-all-server aggregate, mark
   javax.annotation as optional
 + 339543 Add configuration options for Certificate Revocation checking
 + 340265 Improve handling of io shutdown in SSL
 + 340621 Added SizedThreadPool interface
 + 340636 HashSessionManager lazy loads all sessions
 + 340838 Update ConnectHandler to perform half closes properly
 + 340878 Integrations should be able to load their own keystores
 + 340920 Dynamically assign RMI registry port for integration testing
 + 340949 Scanner delays file notifications until files are stable
 + 341006 Move inner enums out into separate file
 + 341105 Stack trace is printed for an ignored exception
 + 341145 WebAppContext MBean attribute serverClasses returns empty value
 + 341171 Locking in HttpDestination blocks all requests to the same address
 + 341206 Stop order is wrong in HandlerWrapper
 + 341255 org.eclipse.http usage in AJP/SessionId linkage
 + 341386 Remote close not detected by HttpClient
 + 341394 Remove 'Unavailable' JMX attributes of WebAppContext MBean
 + 341439 Blocking HttpClient does not use soTimeout for timeouts
 + 341561 Exception when adding o.e.j.s.DoSFilter as managed attribute
 + 341692 Fixed deadlock if stopped while starting
 + 341736 Split jetty-nested out of war module
 + 341726 JSONPojoConverter handles characters
 + 341992 Overlayed context deployer
 + 341694 Disable AJP buffer resizing
 + 341850 Protect QTP dump from bad stacks
 + JETTY-1245 Pooled Buffers implementation
 + JETTY-1354 Added jetty-nested
 + Ensure generated fragment names are unique
 + Added extra session removal test

jetty-8.0.0.M2 - 16 November 2010
 + 320073 Reconsile configuration mechanism
 + 321068 JSF2 fails to initialize
 + 324493 Registration init parameter handling null check, setInitParameters
   additive
 + 324505 Request.login method must throw ServletException if it cant login
 + 324872 allow disabling listener restriction from using *Registration
   interfaces
 + 327416 Change meaning of @HandlesTypes in line with latest interpretation by
   JSR315
 + 327489 Change meaning of @MultipartConfig to match servlet spec 3.0
   maintenance release 3.0a
 + 328008 Handle update to Servlet Spec 3 Section 8.2.3.h.ii
 + 330188 Reject web-fragment.xml with same <name> as another already loaded
   one
 + 330208 Support new wording on servlet-mapping and filter-mapping merging
   from servlet3.0a
 + 330292 request.getParts() returns only one part when the name is the same
 + Update to jetty-7.2.1.v20101111

jetty-7.3.1.v20110307 - 07 March 2011
 + 316382 Support a more strict SSL option with certificates
 + 333481 Handle UCS-4 codepoints in decode and encode
 + 335329 Moved blocking timeout handling to outside try catch
 + 336668 policy supports cert validation
 + 336691 Possible wrong length returned by ChannelEndPoint.flush() in case of
   RandomAccessFileBuffer
 + 336781 If xml parser is not validating, turn off external dtd resolution
 + 336793 Tee data filled and flushed from endpoint
 + 337258 Scanner start and end cycle notification
 + 337268 Allow specifying alias of a certificate to be used by SSL connector
 + 337270 Shared Timer for session management
 + 337271 Flush SSL endpoint when dispatch thread held forever
 + 337678 Readded optional async connection mode for HttpClient
 + 337685 Work in progress on draft 6 websockets
 + 337746 Fixed Session deIdle recursion
 + 337784 Improve HashSessionManager for session migrations
 + 337878 Extra tests of security constraints
 + 337896 HttpExchange.timeout does not override HttpClient.timeout
 + 337898 set client HttpConnection max idle time from exchange timeout
 + 338035 Default acceptors 0.25*CPUs and improved selector/acceptor thread
   names.
 + 338068 Leaking ConstraintMappings on redeploy
 + 338092 ProxyServlet leaks memory
 + 338607 Removed managed attributes when context is stopped
 + 338819 Externally control Deployment Manager application lifecycle
 + JETTY-1304 Allow quoted boundaries in Multipart filter
 + JETTY-1317 More elegent handling of bad URIs in requests
 + JETTY-1331 Allow alternate XML configuration processors (eg spring)
 + JETTY-1335 HttpClient's SelectConnector clean-up
 + JETTY-1333 HttpClient _timeout and _soTimeout is messed up
 + JETTY-1337 Workname cannot contain '.'
 + JETTY-1338 Trust default SecureRandom seed

jetty-7.3.0.v20110203 - 03 February 2011
 + JETTY-1259 NullPointerException in JDBCSessionIdManager when invalidating
   session (further update)
 + 296978 standardizing various Testing Util Classes to jetty-test-helper
 + 319178 test failure fix in jetty-util on windows
 + 320457 add SPNEGO support
 + 324505 Implement API login
 + 328872 Multi Jetty xml files not loading if directory is referenced in
   jetty.conf
 + 329746 client option to set just truststore and use strict ssl context
 + 331803 Update XML configuration files to use proper arguments for startup
   command in examples
 + 332179 Fixed formatting of negative dates
 + 332432 Scanner.java now always scanning the canonical form of File
 + 332517 Improved DefaultServlet debug
 + 332703 Cleanup context scope JNDI at stop
 + 332796 Annotations inheritance does not work with jetty7
 + 332799 100% CPU on redeploy session invalidation
 + 332937 Added Destroyable Dumpable interfaces and reworked dependent
   lifecycles, specially of JNDI
 + 333247 fix api compat issue in ConstraintSecurityHandler
 + 333415 wired up HttpInput.available and added test harnesses
 + 333481 Handle UTF-32 codepoints in decode and encode
 + 333608 tlds defined in web.xml are not picked up
 + 333679 Refactored jetty-jmx. Moved mbeans to modules
 + 333717 HttpExchange able to return local address used
 + 333771 System properties are not available inside XML configuration file by
   using the 'property' tag
 + 333875 Monitor public constructor
 + 333892 Improved JVM bug detection
 + 334062 It should be possible to embed in the jetty.home.bundle the ssl
   keystore files
 + 334229 javax-security needs to import the package javax.security.cert in its
   OSGi manifest
 + 334311 fix buffer reuse issue in CachedExchange
 + 335329 Stop SSL spin during handshake and renogotiate
 + 335361 Fixed 'jetty.sh check' to show current PID when JETTY_PID env.
   variable is set
 + 335641 Cleaned up dispatch handling to avoid key.interestOps==0 when
   undispatched
 + 335681 Improve ChannelEndPoint.close() to avoid spinning
 + 335836 Race when updating SelectChannelEndPoint._dispatched

jetty-7.2.2.v20101205 - 05 December 2010
 + JETTY-1308 327109 (re)fixed AJP handling of empty packets
 + 331703 Fixed failing OSGI test TestJettyOSGiBootWithJsp.java on MacOSX
 + 331567 IPAccessHandlerTest failed on MacOS fix
 + 328789 Clean up tmp files from test harnesses
 + 331230 Fixed low thread warnings when acceptors>threadpool
 + 331461 Fixed idle timeout for unflushed HTTP/1.0
 + JETTY-1307 Check that JarFileResource directories end with /
 + 330210 Improve performance of writing large bytes arrays
 + 330208 Support new wording on servlet-mapping and filter-mapping merging
   from servlet3.0a
 + 330188 Reject web-fragment.xml with same <name> as another already loaded
   one
 + 330229 Jetty tries to parse META-INF/*.tld when jsp-api is not on classpath,
   causing DTD entity resoluton to fail
 + 330265 start.jar --stop kills --exec subprocess
 + 330417 Atomic PUT in PutFilter
 + 330419 Reloading webapp duplicates StandardDescriptorProcessor
 + 330686 OSGi: Make org.eclipse.jetty.jsp-2.1 a fragment of
   org.apache.jasper.glassfish
 + 330732 Removed System.err debugging
 + 330764 Command line properties passed to start.jar --exec
 + JETTY-1297 Improved matching of vhosts so that a vhost match has priority

jetty-7.2.1.v20101111 - 11 November 2010
 + 324679 Fixed dedection of write before static content
 + 328199 Ensure blocking connectors always close socket
 + 328205 Improved SelectManager stopping
 + 328306 Serialization of FormAuthentication
 + 328332 Response.getContentType works with setHeader
 + 328523 Fixed overloaded setters in AppProvider
 + 328008 Handle update to Servlet Spec 3 Section 8.2.3.h.ii
 + 328778 Improved javadoc for secure session cookies
 + 328782 allow per connection max idle time to be set
 + 328885 web overrides do not override
 + 328988 Idle saving of session values
 + 329180 Spin check for Selector to stop
 + 329410 Enforce XmlConfiguration properties as Map<String,String>
 + 329602 only clear ServletContext attributes on doStop
 + 329642 Concurrent modification exception in Deployment Manager
 + 329643 Improved deployment of resource collections
 + JETTY-748 Prevent race close of socket by old acceptor threads
 + JETTY-1291 Extract query parameters even if POST content consumed
 + JETTY-1295 Contexts mixed up when hot-deploying on virtual hosts
 + JETTY-1297 Make ServletContext.getContext(String) virtual host aware

jetty-6.1.26 - 10 November 2010
 + JETTY-748 Prevent race close of socket by old acceptor threads
 + JETTY-1239 HTAccessHandler [allow from 127.0.0.1] does not work
 + JETTY-1291 Extract query parameters even if POST content consumed
 + JETTY-1293 Avoid usage of String.split
 + JETTY-1296 Always clear changes list in selectManager

jetty-6.1.26.RC0 - 20 October 2010
 + JETTY-547 Improved usage of shutdownOutput before close.
 + JETTY-912 add per exchange timeout
 + JETTY-1051 offer jetty.skip flag for maven plugin
 + JETTY-1096 exclude maven and plexus classes from jetty plugin
 + JETTY-1248 Infinite loop creating temp MultiPart files
 + JETTY-1264 Idle timer deadlock
 + JETTY-1271 Handle unavailable request
 + JETTY-1278 J2se6 SPI filter handling fix
 + JETTY-1283 Allow JSONPojoConvertorFactory to set fromJSON
 + JETTY-1287 rewrite handler thread safe issue resolved
 + JETTY-1288 info when atypical classloader set to WebAppContext
 + JETTY-1289 MRU cache for filter chains
 + JETTY-1292 close input streams after keystore.load()
 + 325468 Clean work webapp dir before unpack
 + 327109 Fixed AJP handling of empty packets
 + 327562 Implement all X-Forwarded headers in ProxyServlet

jetty-7.2.0.v20101020 - 20 October 2010
 + 289540 added javadoc into distribution
 + 297154 add source distribution artifact
 + 323985 Xmlconfiguration pulls start.jar config properties
 + 324369 Improved handling of multiple versions of
   draft-ietf-hybi-thewebsocketprotocol
 + 326734 Configure Digest maxNonceAge with Security handler init param
 + 327109 Fixed AJP handling of empty packets
 + 327183 Allow better configurability of HttpClient for TLS/SSL
 + 327469 removed needless java6 dependencies
 + 327562 Implement all X-Forwarded headers in ProxyServlet
 + 327601 Multipart Filter handles quoted tokens
 + 327725 Nested ResourceCaches
 + 328199 Ensure blocking connectors always close socket
 + 328205 Improved SelectManager stopping
 + 328273 Added serializable to default user identity
 + JETTY-1288 Info statement when atypical classloader set on WebAppContext
 + JETTY-1289 LRU cache for filter chains

jetty-7.2.0.RC0 - 01 October 2010
 + 314087 Simplified SelectorManager
 + 319334 Concurrent, sharable ResourceCache
 + 319370 WebAppClassLoader.Context
 + 319444 Two nulls are appended to log statements from ContextHanler$Context
 + 320073 Reconsile configuration mechanism
 + 320112 Websocket in aggregate jars
 + 320264 Removed duplicate mime.property entries
 + 320457 Added rfc2045 support to B64Code
 + 321232 BasicAuthenticator ignores bad Authorization header.
 + 321307 HashSessionManager calls passivation listeners.
 + 321730 SelectChannelEndPoint prints to System.err
 + 321735 HttpClient onException called for buffer overflow.
 + 322448 Added jetty-dir.css for directory listings
 + 322575 NPE in HotSwapHandler if old handler null
 + 322683 RewriteHandler thread safety
 + 323196 org.mortbay properties to org.eclipse
 + 323435 MovedContextHandler permanent redirection
 + 323464 IPv6 localhost with no Host header
 + 324110 Merge async dispatch parameters
 + 324158 Durable download or Orbit jars
 + 324260 Jetty-6 continuations handle complete calls
 + 324359 illegal actions on AsyncContext should not change its state.
 + 324360 validate input on getResource since loop logic obscures subclass
   input validation.
 + 324369 Implement draft-ietf-hybi-thewebsocketprotocol-01
 + 324377 Allow dispatch of ServletRequest and ServletResponse
 + 324379 Change content type after getWriter
 + 324501 Fire RequestListener.requestDestroyed in last-to-first order.
 + 324601 Check session expiry on access
 + 324679 Allow filter to write before static content
 + 324811 NPE in Server.dump
 + 324812 restore WebAppContext constructor used by geronimo integration
 + 325072 include to DefaultServlet of missing file throws
   FileNotFoundException
 + 325105 websocket ondisconnect fixed
 + 325128 websocket send during onConnect
 + 325468 Clean work webapp dir before unpack
 + 326612 Handle X-Forwarded-Proto header
 + JETTY-912 added per exchange timeout api
 + JETTY-1063 Plugin problems with spaces in classpath resource references
 + JETTY-1245 Do not use direct buffers with NIO SSL
 + JETTY-1249 Apply max idle time to all connectors
 + JETTY-1250 Parallel start of HandlerCollection
 + JETTY-1256 annotation and jta jars from Orbit
 + JETTY-1259 NullPointerException in JDBCSessionIdManager when invalidating
   session
 + JETTY-1261 errant listener usage in StandardDescriptorProcessor
 + JETTY-1263 JDBCSessionIdManager table creation fails on Oracle
 + JETTY-1265 Reason field option in client response
 + JETTY-1266 Destroy sessions before filters/servlets
 + JETTY-1268 Form Auth saves POST data
 + JETTY-1269 Improve log multithreadedness
 + JETTY-1270 Websocket closed endp protection
 + JETTY-1271 handled unavailable exception
 + JETTY-1279 Make jetty-plus.xml enable plus features for all webapps by
   default
 + JETTY-1281 Create new session after authentication
 + JETTY-1283 JSONPojoConvertorFactory can turn off fromJSON
 + Fix jetty-plus.xml for new configuration names
 + Added ignore to Logger interface
 + Improved debug dump

jetty-7.1.6.v20100715
 + 319519 Warn about duplicate configuration files
 + 319655 Reset HEAD status
 + JETTY-1247 synchronize recylcing of SSL NIO buffers
 + JETTY-1248 fix parsing of bad multiparts
 + JETTY-1249 Apply max idle time to all connectors
 + JETTY-1251 Replace then close selector for JVM bugs

jetty-8.0.0.M1 - 12 July 2010
 + 306350 Ensure jars excluded by ordering are not scanned for annotations
 + JETTY-1224 Change jetty-8 merge rules for fragment descriptors and
   annotations
 + Ensure <absolute-ordering> in web.xml overrides relative <ordering> in
   fragments
 + Ensure empty <absolute-ordering> implies exclusion of all fragments
 + Ensure servlet-api jar class inheritance hierarchy is scanned

jetty-7.1.5.v20100705
 + Update ecj to 3.6 Helios release drop
 + 288194 Add blacklist/whitelist to ProxyServlet and ProxyHandler
 + 296570 EOFException for HttpExchange when HttpClient.stop called.
 + 311550 The WebAppProvider should allow setTempDirectory
 + 316449 Websocket disconnect fix
 + 316584 Exception on startup if temp path has spaces and extractWAR=false
 + 316597 Removed null check and fixed name in Resource#hrefEncodeURI
 + 316970 jetty.sh fails to find JETTY_HOME in standard directories
 + 316973 jetty.sh claims java installation is invalid
 + 316976 removed quotes of JAVA_OPTIONS in jetty.sh
 + 317019 Date HTTP header not sent for HTTP/1.0 requests
 + 317759 Allow roles and constraints to be added after init
 + 317906 OPTIONS correctly handles TRACE
 + 318308 Correct quoting of unicode control characters
 + 318470 unboxing NPE protection in HttpConnection
 + 318551 Optional uncheck Printwriter
 + JETTY-1237 Save local/remote address to be available after close
 + 317007 Unable to run Jetty OSGi when
   -Dosgi.compatibility.bootdelegation=false
 + 316909 CNFE: org.xml.sax.SAXException on org.eclipse.jetty.osgi.boot start
   with jsp fragment
 + 317231 Ability to configure jetty with a fragment bundle that contains
   etc/jetty.xml
 + 319060 Support web-bundles that are not expanded (bundle is zipped)

jetty-6.1.25 - 26 July 2010
 + Jetty-6 is now in maintenance mode.
 + JETTY-1212 Long content lengths
 + JETTY-1214 Avoid ISE when scavenging invalid session
 + JETTY-1223 DefaultServlet: NPE when setting relativeResourceBase and
   resourceBase is not set
 + JETTY-1226 javax.activation needs to be listed in the system classes
 + JETTY-1237 Remember local/remote details of endpoint
 + JETTY-1251 protected against closed selector
 + COMETD-112 if two threads create the same channel, then create events may
   occur after subscribe events
 + 320264 Removed duplicate mime.property entries

jetty-7.1.4.v20100610
 + 298551 SslSocketConnector does not need keystore stream
 + 295715 AbstractSessionManager decoupled from Context
 + 292326 Stop continuations if server is stopped.
 + 292814 Make QoSFilter and DoSFilter JMX manageable
 + 293222 Improve request log to handle/show asynchronous latency
 + 294212 Can not customize session cookie path
 + 301608 Deregister shutdown hooks
 + 302350 org.eclipse.jetty.server.NCSARequestLog is missing JavaDoc
 + 303661 jetty.sh failes if JETTY_HOME is not writeable
 + 304100 Better document JMX setup in jetty-jmx.xml
 + 305300 AsyncContext.start dispatches runnable
 + 314299 Create test harness for JDBCLoginService
 + 314581 Implement the Sec-Websocket handshake
 + 315190 CrossOriginFilter avoid headers not understood by WebSocket
 + 315687 included init script fails to test for JETTY_HOME as empty
 + 315715 Improved Cookie version handling. Server.setMaxCookieVersion
 + 315744 Fixed STOP.PORT and STOP.KEY in start.jar
 + 315748 Removed --fromDaemon from start.jar (replaced with --daemon)
 + 315925 Improved context xml configuration handling
 + 315995 Incorrect package name in system classes list
 + 316119 Fixed maxIdleTime for SocketEndPoint
 + 316254 Implement @DeclareRoles
 + 316334 Breaking change on org.eclipse.jetty.client.HttpExchange
 + 316399 Debug output in MultiPartFilter
 + 316413 Restarting webapp for packed war fails
 + 316557 OSGi HttpService failure due to undeployed context handlers
 + JETTY-547 Delay close after shutdown until request read
 + JETTY-1231 Support context request log handler

jetty-7.1.3.v20100526
 + 296567 HttpClient RedirectListener handles new HttpDestination
 + 297598 JDBCLoginService uses hardcoded credential class
 + 305898 Websocket handles query string in URI
 + 307457 Exchanges are left unhandled when connection is lost
 + 313205 Unable to run test-jdbc-sessions tests
 + 314177 JSTL support is broken
 + 314009 jetty.xml configuration file on command line
 + 314459 support maven3 for builds

jetty-7.1.2.v20100523
 + 308866 Update test suite to JUnit4 - Module jetty-util
 + 312948 Recycle SSL crypto buffers
 + 313196 randomly allocate ports for session test.
 + 313278 Implement octet ranges in IPAccessHandler
 + 313336 secure websockets
 + 314009 updated README.txt
 + Update links to jetty website and wiki on test webapp

jetty-7.1.1.v20100517
 + 302344 Make the list of available contexts if root context is not configured
   optional
 + 304803 Remove TypeUtil Integer and Long caches
 + 306226 HttpClient should allow changing the keystore and truststore type
 + 308857 Update test suite to JUnit4 - Module jetty-jndi
 + 308856 Update test suite to JUnit4 - Module jetty-jmx
 + 308860 Update test suite to JUnit4 - Module jetty-rewrite
 + 308850 Update test suite to JUnit4 - Module jetty-annotations
 + 308853 Update test suite to JUnit4 - Module jetty-deploy
 + 308854 Update test suite to JUnit4 - Module jetty-http
 + 308859 Update test suite to JUnit4 - Module jetty-policy
 + 308858 Update test suite to JUnit4 - Module jetty-plus
 + 308863 Update test suite to JUnit4 - Module jetty-servlet
 + 308855 Update test suite to JUnit4 - Module jetty-io
 + 308862 Update test suite to JUnit4 - Module jetty-server
 + 308867 Update test suite to JUnit4 - Module jetty-webapp
 + 310918 Fixed write blocking for client HttpConnection
 + 312526 Protect shutdown thread initialization during shutdown

jetty-7.1.0 - 05 May 2010
 + 306353 fixed cross context dispatch to root context.
 + 311154 Added deprecated StringBuffer API for backwards compatibility
 + 311554 Protect shutdown thread from Server#doStop
 + 312243 Optimized timeout handling

jetty-7.1.0.RC1 - 05 May 2010
 + 286889 Allow System and Server classes to be set on Server instance and when
   applied to all webapps
 + 291448 SessionManager has isCheckingRemoteSessionIdEncoding
 + 296650 JETTY-1198 reset idle timeout on request body chunks
 + 297104 HTTP CONNECT does not work correct with SSL destinations
 + 306782 Close connection when expected 100 continues is not sent
 + 308848 Update test suite to JUnit4 - Module jetty-ajp
 + 308861 Update test suite to JUnit4 - Module jetty-security
 + 308864 Update test suite to JUnit4 - Module jetty-servlets
 + 308865 Update test suite to JUnit4 - Module jetty-start
 + 308868 Update test suite to JUnit4 - Module jetty-websocket
 + 308869 Update test suite to JUnit4 - Module jetty-xml
 + 309153 Hide extracted WEB-INF/lib when running a non-extracted war
 + 309369 Added WebSocketLoadTest
 + 309686 Fixed response buffers usage
 + 310094 Improved start.jar options handling and configs
 + 310382 NPE protection when WAR is not a file
 + 310562 SslSocketConnector fails to start if excludeCipherSuites is set
 + 310634 Get the localport when opening a server socket.
 + 310703 Update test suite to JUnit4 - Module tests/test-integration
 + 310918 Synchronize content exchange
 + 311154 Use Appendable in preference to StringBuilder/StringBuffer in APIs
 + 311362 Optional org.eclipse.jetty.util.log.stderr.SOURCE
 + JETTY-1030 Improve jetty.sh script
 + JETTY-1142 Replace Set-Cookies with same name

jetty-7.1.0.RC0 - 27 April 2010
 + 294563 Websocket client connection
 + 297104 Improve handling of CONNECT method
 + 306349 ProxyServlet does not work unless deployed at /
 + 307294 Add AbstractLifeCycle.AbstractLifeCycleListener implementation
 + 307847 Fixed combining mime type parameters
 + 307898 Handle large/async websocket messages
 + 308009 ObjectMBean incorrectly casts getTargetException() to Exception
 + 308420 convert jetty-plus.xml to use DeploymentManager
 + 308925 Protect the test webapp from remote access
 + 309466 Removed synchronization from StdErrLog
 + 309765 Added JSP module
 + 310051 _configurationClasses now defaults to null in WebAppContext
 + 310094 Improved start.jar usage and config files
 + 310431 Default ErrorHandler as server Bean
 + 310467 Allow SocketConnector to create generic Connection objects
 + 310603 Make Logger interface consistent
 + 310605 Make a clean room implementation of the JSP logger bridge
 + Add AnnotationConfiguration to jetty-plus.xml
 + Fix jetty-plus.xml reference to addLifeCycle
 + JETTY-1200 SSL NIO Endpoint wraps non NIO buffers
 + JETTY-1202 Use platform default algorithm for SecureRandom
 + Merged 7.0.2.v20100331
 + Add NPE protection to ContainerInitializerConfiguration
 + Temporarily remove jetty-osgi module to clarify jsp version compatibility
 + JETTY-1212 handle long content lengths
 + JETTY-1214 avoid ISE when scavenging invalid session
 + JETTY-903 Stop both caches

jetty-7.0.2.v20100331 - 31 March 2010
 + 297552 Don't call Continuation timeouts from acceptor tick
 + 298236 Additional unit tests for jetty-client
 + 306783 NPE in StdErrLog when Throwable is null
 + 306840 Suppress content-length in requests with no content
 + 306880 Support for UPGRADE in HttpClient
 + 306884 Suspend with timeout <=0 never expires
 + 306782 httpbis interpretation of 100 continues. Body never skipped
 + 307589 updated servlet 3.0 continuations for final API
 + Take excess logging statements out of startup
 + Ensure webapps with no WEB-INF don't scan WEB-INF/lib
 + Allow Configuration array to be set on Server instance for all web apps

jetty-6.1.24 - 21 April 2010
 + JETTY-903 Stop both caches
 + JETTY-1198 reset idle timeout on request body chunks
 + JETTY-1200 SSL NIO Endpoint wraps non NIO buffers
 + JETTY-1211 SetUID loadlibrary name and debug
 + 308925 Protect the test webapp from remote access
 + COMETD-99 ClientImpl logs exceptions in listeners with "debug" level
 + COMETD-100 ClientImpl logs "null" as clientId
 + COMETD-107 Reloading the application with reload extension does not fire
   /meta/connect handlers until long poll timeout expires
 + Upgraded to cometd 1.1.1 client

jetty-6.1.23 - 02 April 2010
 + JSON parses NaN as null
 + Updated JSP to 2.1.v20091210
 + COMETD-28 Improved concurrency usage in Bayeux and channel handling
 + COMETD-46 reset ContentExchange content on resend
 + COMETD-58 Extension.rcv() return null causes NPE in
   AbstractBayeux.PublishHandler.publish
 + COMETD-59 AcknowledgeExtension does not handle null channel in Message
 + COMETD-62 Delay add listeners until after client construction
 + 296569 removeLifeCycleListener() has no effect
 + 292800 ContextDeployer - recursive setting is undone by FilenameFilter
 + 300178 HttpClients opens too many connections that are immediately closed
 + 304658 Inconsistent Expires date format in Set-Cookie headers with maxAge=0
 + 304698 org.eclipse.jetty.http.HttpFields$DateGenerator.formatCookieDate()
   uses wrong (?) date format
 + 306331 Session manager is kept after call to doScope
 + 306840 suppress content-length in requests without content
 + Remove references to old content in HttpClient client tests for www.sun.com
 + JETTY-875 Allow setting of advice field in response to Handshake
 + JETTY-983 Range handling cleanup
 + JETTY-1133 Handle multiple URL ; parameters
 + JETTY-1134 BayeuxClient: Connect msg should be sent as array
 + JETTY-1149 transient should be volatile in AbstractLifeCycle
 + JETTY-1153 System property for UrlEncoded charset
 + JETTY-1155 HttpConnection.close notifies HttpExchange
 + JETTY-1156 SSL blocking close with JVM Bug busy key fix
 + JETTY-1157 Don't hold array passed in write(byte[])
 + JETTY-1158 NPE in StdErrLog when Throwable is null
 + JETTY-1161 An Extension that measures round-trip delay for cometd messages.
 + JETTY-1162 Add support for async/sync message delivery to BayeuxClient
 + JETTY-1163 AJP13 forces 8859-1 encoding
 + JETTY-1168 Don't hold sessionIdManager lock when invalidating sessions
 + JETTY-1170 NPE on client when server-side extension returns null
 + JETTY-1174 Close rather than finish Gzipstreams to avoid JVM leak
 + JETTY-1175 NPE in TimesyncExtension
 + JETTY-1176 NPE in StatisticsExtension if client is null
 + JETTY-1177 Allow error handler to set cacheControl
 + JETTY-1178 Make continuation servlet to log the incoming JSON in case of
   parsing errors
 + JETTY-1180 Extension methods are wrongly called
 + JETTY-1182 COMETD-76 do not lock client while sending messages.
 + JETTY-1183 AcknowledgedMessagesClientExtension does not handle correctly
   message resend when client long polls again
 + JETTY-1186 Better document JMX setup in jetty-jmx.xml
 + JETTY-1188 Null old jobs in QueuedThreadPool
 + JETTY-1191 Limit size of ChannelId cache
 + JETTY-1192 Fixed Digested POST and HttpExchange onRetry
 + JETTY-1193 Exception details are lost in AbstractCometdServlet.getMessages
 + JETTY-1195 Coalesce buffers in ChannelEndPoint.flush()
 + JETTY-1196 Enable TCP_NODELAY by default in client connectors
 + JETTY-1197 SetUID module test fails when using Java 1.6 to build
 + JETTY-1199 FindBugs cleanups
 + JETTY-1205 Memory leak in browser-to-client mapping
 + JETTY-1207 NPE protection in FormAuthenticator
 + JETTY-1202 Use platfrom default algorithm for SecureRandom

jetty-7.0.2.RC0
 + JSON parses NaN as null
 + 290765 Reset input for HttpExchange retry.
 + 292799 WebAppDeployer - start a started context?
 + 292800 ContextDeployer - recursive setting is undone by FilenameFilter
 + 294799 when configuring a webapp, don't look for WEB-INF/jetty6-web.xml
 + 296569 removeLifeCycleListener() has no effect
 + 296765 JMX Connector Server and ShutdownThread
 + 297421 Hide server/system classes from WebAppClassLoader.getResources
 + 297783 Handle HEAD reponses in HttpClient
 + 298144 Unit test for jetty-client connecting to a server that uses Basic
   Auth
 + 298145 Reorganized test harness to separate the HTTP PUT and HTTP GET test
   URLs
 + 298234 Unit test for jetty-client handling different HTTP error codes
 + 298667 DeploymentManager uses ContextProvider and WebAppProvider
 + 299455 Enum support in JSONPojoConvertor
 + 300178 HttpClients opens too many connections that are immediately closed
 + 300733 Jars from lib/ext are not visible for my web application
 + 300933 AbstractConnector uses concurrent objects for stats
 + 301089 Improve statistics available in StatisticsHandler and
   AbstractConnector
 + 302018 Improve statistics available in AbstractSessionHandler
 + 302198 Rename HttpClient authorization classes to Authentication
 + 302244 invalid configuration boolean conversion in FormAuthenticator
 + 302246 redirect loop using form authenticator
 + 302556 CrossOriginFilter does not work correctly when
   Access-Control-Request-Headers header is not present
 + 302669 WebInfConfiguration.unpack() unpacks WEB-INF/* from a
   ResourceCollection, breaking JSP reloading with ResourceCollections
 + 303526 Added include cyphers
 + 304307 Handle ;jsessionid in FROM Auth
 + 304532 Skip some tests on IBM JVMs until resolved
 + 304658 Inconsistent Expires date format in Set-Cookie headers with maxAge=0
 + 304698 org.eclipse.jetty.http.HttpFields$DateGenerator.formatCookieDate()
   uses wrong (?) date format
 + 304781 Reset HttpExchange timeout on slow request content.
 + 304801 SSL connections FULL fix
 + 306330 Flush filter chain cache after Invoker servlet
 + 306331 Session manager is kept after call to doScope
 + JETTY-776 Make new session-tests module to concentrate all reusable session
   clustering test code
 + JETTY-910 Allow request listeners to access session
 + JETTY-983 Range handling cleanup
 + JETTY-1151 JETTY-1098 allow UTF-8 with 0 carry bits
 + JETTY-1153 System property for UrlEncoded charset
 + JETTY-1155 HttpConnection.close notifies HttpExchange
 + JETTY-1156 SSL blocking close with JVM Bug busy key fix
 + JETTY-1157 Don't hold array passed in write(byte[])
 + JETTY-1163 AJP13 forces 8859-1 encoding
 + JETTY-1177 Allow error handler to set cacheControl
 + JETTY-1179 Persistant session tables created on MySQL use wrong datatype
 + JETTY-1184 shrink thread pool even with frequent small jobs
 + JETTY-1133 Handle multiple URL ; parameters
 + JETTY-1174 Close rather than finish Gzipstreams to avoid JVM leak
 + JETTY-1192 Fixed Digested POST
 + JETTY-1199 FindBugs cleanups
 + COMETD-46 reset ContentExchange response content on resend
 + Added IPAccessHandler
 + Updated Servlet3Continuation to final 3.0.20100224
 + 305997 Coalesce buffers in ChannelEndPoint.flush()
 + 306028 Enable TCP_NODELAY by default in client connectors <<<<<<< HEAD

jetty-8.0.0.M0 - 28 February 2010
 + Updated servlet 3.0 spec 20100224
 + Merged 7.0.1.v20091116
 + Updated to cometd 1.0.1

jetty-7.0.1.v20091125 - 25 November 2009
 + =======

jetty-7.0.1.v20091125 - 25 November 2009
 + >>>>>>> origin/master
 + 274251 DefaultServlet supports exact match mode.
 + 288401 HttpExchange.cancel() Method Unimplemented
 + 289027 deobfuscate HttpClient SSL passwords
 + 289265 Test harness for async input
 + 289959 Improved ContextDeployer configuration
 + 289960 start.jar assumes command line args are configs
 + 291019 Fix default DEBUG option; "-D.DEBUG=true" now works
 + 291340 Race condition in onException() notifications
 + 291543 make bin/*.sh scripts executable in distribution
 + 291589 Update jetty-rewrite demo
 + 292642 Fix errors in embedded Jetty examples
 + 292825 Continuations ISE rather than ignore bad transitions
 + 292546 Proactively enforce HttpClient idle timeout
 + 293222 Improved StatisticsHandler for async
 + 293506 Unable to use jconsole with Jetty when running with security manager
 + 293557 Add "jad" mime mapping
 + 294154 Patched jetty-osgi
 + 294224 HttpClient timeout setting has no effect when connecting to host
 + 294345 Support for HTTP/301 + HTTP/302 response codes
 + 294563 Initial websocket implementation
 + JETTY-937 More JVM bug work arounds. Insert pause if all else fails
 + JETTY-983 Send content-length with multipart ranges
 + JETTY-1114 unsynchronised WebAppClassloader.getResource(String)
 + JETTY-1121 Merge Multipart query parameters
 + JETTY-1122 Handle multi-byte utf that causes buffer overflow
 + JETTY-1125 TransparentProxy incorrectly configured for test webapp
 + JETTY-1129 Filter control characters out of StdErrLog
 + JETTY-1135 Handle connection closed before accepted during JVM bug work
   around
 + JETTY-1144 fixed multi-byte character overflow
 + JETTY-1148 Reset partially read request reader.
 + COMETD-34 Support Baeyux MBean
 + Fixed XSS issue in CookieDump demo servlet.
 + Improved start.jar usage text for properties
 + Promoted Jetty Centralized Logging from Sandbox
 + Promoted Jetty WebApp Verifier from Sandbox
 + Refactored continuation test harnessess
 + Fixed client abort asocciation
 + CQ-3581 jetty OSGi contribution
 + Moved centralized logging and verifier back to sandbox
 + CVE-2009-3555 Prevent SSL renegotiate for SSL vulnerability
 + 295421 Cannot reset() a newly created HttpExchange: IllegalStateException 0
   => 0
 + 295562 CrossOriginFilter does not work with default values in Chrome and
   Safari

jetty-7.0.0.v20091005 - 05 October 2009
 + 291340 Race condition in onException() notifications

jetty-6.1.21 - 22 September 2009
 + JETTY-719 Document state machine of jetty http client
 + JETTY-933 State == HEADER in client
 + JETTY-936 Improved servlet matching and optimized
 + JETTY-1038 ChannelId.isParentOf returns the wrong result
 + JETTY-1061 Catch exceptions from cometd listeners
 + JETTY-1072 maven plugin handles context path not as documented
 + JETTY-1080 modified previous fix for windows
 + JETTY-1084 HEAD command not setting content-type in response under certain
   circumstances
 + JETTY-1090 resolve inifinte loop condition for webdav listener
 + JETTY-1092 MultiPartFilter can be pushed into infinite loop
 + JETTY-1093 Request.toString throws exception when size exceeds 4k
 + JETTY-1098 Default form encoding is UTF8
 + JETTY-1099 Improve cookie handling in BayeuxClient
 + JETTY-1100 extend setuid feature to allow setting max open file descriptors
 + JETTY-1102 Wrong usage of deliver() in private chat messages
 + JETTY-1108 SSL EOF detection
 + JETTY-1109 Improper handling of cookies in Terracotta tests
 + JETTY-1112 Response fails if header exceeds buffer size
 + JETTY-1113 IllegalStateException when adding servlet filters
   programmatically
 + JETTY-1114 Unsynchronize webapp classloader getResource
 + 282543 HttpClient SSL buffer size fix
 + 288055 fix jetty-client for failed listener state machine
 + 288153 reset exchange when resending
 + 288182 PUT request fails during retry
 + Fix DefaultServletTest for windows
 + Update Jetty implementation of com.sun.net.httpserver.*
 + Include tmp directory sweeper in build
 + Streamline jetty-jboss build, update sar to QueuedThreadPool

jetty-7.0.0.RC6 - 21 September 2009
 + Fixed XSS issue in CookieDump demo servlet.
 + 289958 StatisticsServlet incorrectly adds StatisticsHandler
 + 289960 start.jar assumes command line args are configs
 + 290081 Eager consume LF after CR
 + 290761 HttpExchange isDone handles intercepted events.
 + JETTY-719 Document state machine of jetty http client
 + JETTY-780 CNFE during startup of webapp with spring-context >= 2.5.1
 + JETTY-936 274251 Improved servlet matching and optimized'
 + JETTY-1080 modify previous fix to work on windows
 + JETTY-1084 HEAD command not setting content-type in response under certain
   circumstances
 + JETTY-1086 Use UncheckedPrintWriter & cleaned up HttpStatus.Code usage
 + JETTY-1090 resolve potential infinite loop with webdav listener
 + JETTY-1092 MultiPartFilter can be pushed into infinite loop
 + JETTY-1093 Request.toString throws exception when size exceeds 4k
 + JETTY-1098 Default form encoding is UTF8
 + JETTY-1101 Updated servlet3 continuation constructor
 + JETTY-1105 Custom error pages aren't working
 + JETTY-1108 SSL EOF detection
 + JETTY-1112 Response fails if header exceeds buffer size
 + JETTY-1113 IllegalStateException when adding servlet filters
   programmatically
 + 280723 Add non blocking statistics handler
 + 282543 HttpClient SSL buffer size fix
 + 283357 org.eclipse.jetty.server.HttpConnectionTest exceptions
 + 288055 jetty-client fails to resolve failed resolution attempts correctly
 + 288153 jetty-client resend doesn't reset exchange
 + 288466 LocalConnector is not thread safe
 + 288514 AbstractConnector does not handle InterruptedExceptions on shutdown
 + 288772 Failure to connect does not set status to EXCEPTED
 + 289146 formalize reload policy functionality
 + 289156 jetty-client: no longer throw runtime exception for bad authn details
 + 288182 PUT request fails during retry
 + 289221 HttpExchange does not timeout when using blocking connector
 + 289285 org.eclipse.jetty.continuation 7.0.0.RC5 imports the
   org.mortbay.util.ajax package
 + 289686 HttpExchange.setStatus() has too coarse synchronization
 + Tweak DefaultServletTest under windows
 + Copy VERSION.txt to distro
 + Remove printlns from jetty-plus

jetty-6.1.20 - 27 August 2009
 + JETTY-838 Don't log and throw
 + JETTY-874 Better error on full header.
 + JETTY-960 Support ldaps
 + JETTY-1046 maven-jetty-jspc-plugin keepSources takes affect only in
   packageRoot
 + JETTY-1057 XSS error page
 + JETTY-1065 Add RedirectRegexRule to provide match/replace/group redirect
   support
 + JETTY-1066 Send 400 error for request URI parse exceptions
 + JETTY-1068 Avoid busy flush of async SSL
 + JETTY-1069 Adjust Bayeux Java client backoff algorithm
 + JETTY-1070 Java Bayeux Client not sending /meta/disconnect on stop
 + JETTY-1074 JMX thread manipulation
 + JETTY-1077 HashSSORealm shares Principals between UserRealms
 + JETTY-1078 Automatic JSON Pojo Conversion
 + JETTY-1079 ResourceCollection.toString() can throw IllegalStateException
 + JETTY-1080 Ignore files that would be extracted outside the destination
   directory when unpacking WARs
 + JETTY-1081 Handle null content type in GzipFilter
 + JETTY-1084 Disable GzipFilter for HEAD requests
 + JETTY-1085 Allow url sessionID if cookie invalid
 + JETTY-1086 Added UncheckedPrintWriter to avoid ignored EOFs
 + JETTY-1087 Chunked SSL non blocking input
 + JETTY-1098 Upgrade jsp to SJSAS-9_1_1-B60F-07_Jan_2009
 + 283513 Check endp.isOpen when blocking read
 + 283818 fixed merge of forward parameters
 + 285006 Fixed NPE in AbstractConnector during shutdown
 + 286535 ContentExchange status code
 + 286911 Clean out cache when recycling HTTP fields
 + COMETD-7 max latency config for lazy messages
 + Added getSubscriptions to cometd client
 + Made unSubscribeAll public on cometd client
 + Removed clearing of queue in unSubscribeAll for cometd client
 + Update test-jndi and test-annotation examples for atomikos 3.5.5
 + Clarified cometd interval timeout and allow per client intervals
 + Update Main.main method to call setWar
 + Added DebugHandler

jetty-7.0.0.RC5 - 27 August 2009
 + 286911 Clean out cache when recycling HTTP fields
 + JETTY-838 Don't log and throw
 + JETTY-874 Better header full warnings
 + JETTY-960 Support for ldaps
 + JETTY-1081 Handle null content type in GzipFilter
 + JETTY-1084 Disable GzipFilter for HEAD requests
 + JETTY-1085 Allow url sessionID if cookie invalid
 + JETTY-1086 Added UncheckedPrintWriter to avoid ignored EOFs
 + JETTY-1087 Chunked SSL non blocking input
 + 287496 Use start.ini always and added --exec
 + 287632 FilterContinuations for blocking jetty6

jetty-6.1.19 - 01 July 2009
 + JETTY-799 shell script for jetty on cygwin
 + JETTY-863 Non blocking stats handler
 + JETTY-937 Further Improvements for sun JVM selector bugs
 + JETTY-970 BayeuxLoadGenerator latency handling
 + JETTY-1011 Grizzly uses queued thread pool
 + JETTY-1028 jetty:run plugin should check for the web.xml from the overlays
   if not found in src/main/webapp/WEB-INF/
 + JETTY-1029 Handle quoted cookie paths
 + JETTY-1031 Handle large pipeline
 + JETTY-1033 jetty-plus compiled with jdk1.5
 + JETTY-1034 Cookie parsing
 + JETTY-1037 reimplemented channel doRemove
 + JETTY-1040 jetty.client.HttpConnection does not handle non IOExceptions
 + JETTY-1042 Avoid cookie reuse on shared connection
 + JETTY-1044 add commons-daemon support as contrib/start-daemon module
 + JETTY-1045 Handle the case where request.PathInfo() should be "/*"
 + JETTY-1046 maven-jetty-jspc-plugin keepSources takes affect only in
   packageRoot
 + JETTY-1047 Cometd client can grow cookie headers
 + JETTY-1048 Default servlet can handle partially filtered large static
   content
 + JETTY-1049 Improved transparent proxy usability
 + JETTY-1054 Avoid double deploys
 + JETTY-1055 Cookie quoting
 + JETTY-1057 Error page stack trace XSS
 + JETTY-1058 Handle trailing / with aliases on
 + JETTY-1062 Don't filter cometd message without data

jetty-7.0.0.RC4 - 18 August 2009
 + 286185 Implement ability for JSON implementation to automatically register
   convertors
 + Added discoverable start options
 + 286535 ContentExchange status code
 + 285891 SessionAuthentication is serializable
 + JETTY-1079 ResourceCollection.toString
 + 279820 Fixed HotSwapHandler
 + JETTY-1080 Ignore files that would be extracted outside the destination
   directory when unpacking WARs
 + JETTY-1057 XSS error page

jetty-7.0.0.RC3 - 07 August 2009
 + 277403 remove system properties
 + JETTY-1074 JMX thread manipulation
 + Improved deferred authentication handling
 + 285697 extract parameters if dispatch has query
 + 282447 concurrent destinations in HttpClient
 + 283172 fix Windows build, broken on directory creation with the
   DefaultServlet
 + 283375 additional error-checking on SSL connector passwords to prevent NPE
 + 283513 Check endp.isOpen when blocking read

jetty-7.0.0.RC2 - 29 June 2009
 + 283844 Webapp / TLD errors are not clear
 + 283375 improved extensibility of SSL connectors
 + 283818 fixed merge of forward parameters
 + backport jetty-8 annotation parsing to jetty-7
 + Disassociate method on IdentityService
 + 284510 Enhance jetty-start for diagnosis and unit testing
 + 284475 update jetty.sh for new OPTIONS syntax
 + Added DebugHandler
 + Added JavaUtilLog for Jetty logging to java.util.logging framework
 + 284981 Implement a cross-origin filter
 + Improved handling of overlays and resourceCollections
 + 285006 fix AbstractConnector NPE during shutdown.

jetty-7.0.0.RC1 - 15 June 2009
 + JETTY-1066 283357 400 response for bad URIs
 + JETTY-1068 Avoid busy flush of async SSL
 + 283344 Startup on windows is broken

jetty-7.0.0.RC0 - 08 June 2009
 + JETTY-967 create standalone build for PKCS12Import at codehaus
 + JETTY-1056 update jetty-ant module for Jetty 7 at codehaus trunk
 + JETTY-1058 Handle trailing / with aliases
 + 280843 Buffer pool uses isHeader
 + 271535 Adding integration tests, and enabling RFC2616 tests
 + 281287 Handle date headers before 1 Jan 1970
 + 282807 Better handling of 100 continues if response committed.

jetty-7.0.0.M4 - 01 June 2009
 + 281059 NPE in QTP with debug on
 + JETTY-799 shell script for jetty on cygwin
 + JETTY-1031 Handle large pipeline
 + JETTY-1034 Cookie parsing
 + JETTY-1042 Prevent cookie leak between shared connection
 + JETTY-1048 Fix for large partially filtered static content
 + JETTY-1049 Improved transparent proxy usability
 + JETTY-1054 Avoid double deploys
 + JETTY-1055 Cookie quoting
 + JETTY-1057 Error page stack trace XSS

jetty-7.0.0.M3 - 20 June 2009
 + fixed race with expired async listeners
 + refactored configuration mechanism
 + added WebAppContext.setConfigurationDiscovered for servlet 3.0 features
 + 274251 Allow dispatch to welcome files that are servlets (configurable)
 + 277403 Cleanup system property usage.
 + 277798 Denial of Service Filter
 + Portable continuations for jetty6 and servlet3
 + Refactored continuations to only support response wrapping
 + Added ContinuationThrowable
 + 276545 Quoted cookie paths
 + 279725 Support 100 and 102 expectations
 + Refactored AbstractBuffers to HttpBuffers for performance
 + Numerous cleanups from static code analysis
 + 280707 client.HttpConnection does not catch and handle non-IOExceptions
 + 281470 Handle the case where request.PathInfo() should be "/*"

jetty-7.0.0.M2 - 18 May 2009
 + JETTY-937 Work around Sun JVM bugs
 + JETTY-941 Linux chkconfig hint
 + JETTY-959 CGI servlet doesn't kill the CGI in case the client disconnects
 + JETTY-980 Fixed ResourceHandler ? handling, and bad URI creation in listings
 + JETTY-996 Make start-stop-daemon optional
 + 273767 Update to use geronimo annotations spec 1.1.1
 + JETTY-1003 java.lang.IllegalArgumentException: timeout can't be negative
 + JETTY-1004 CERT VU#402580 Canonical path handling includes ? in path segment
 + JETTY-1013 MySql Error with JDBCUserRealm
 + JETTY-1014 Enable start-stop-daemon by default on jetty.sh
   (START_STOP_DAEMON=1)
 + JETTY-1015 Reduce BayeuxClient and HttpClient lock contention
 + JETTY-1020 ZipException in org.mortbay.jetty.webapp.TagLibConfiguration
   prevents all contexts from being loaded
 + 275396 Added ScopedHandler to set servlet scope before security handler

jetty-6.1.18 - 16 May 2009
 + JETTY-937 Improved work around sun JVM selector bugs
 + JETTY-1004 CERT VU#402580 Canonical path handling includes ? in path segment
 + JETTY-1008 ContinuationBayeux destroy is called
 + JETTY-1013 MySql Error with JDBCUserRealm
 + JETTY-1014 Enable start-stop-daemon by default on jetty.sh
   (START_STOP_DAEMON=1)
 + JETTY-1015 Reduce BayeuxClient and HttpClient lock contention
 + JETTY-1017 HttpDestination has too coarse locking
 + JETTY-1018 Denial of Service Filter
 + JETTY-1020 ZipException in org.mortbay.jetty.webapp.TagLibConfiguration
   prevents all contexts from being loaded
 + JETTY-1022 Removed several 1.5isms

jetty-5.1.15 - 18 May 2009
 + JETTY-418 synchronized load class
 + JETTY-1004 CERT VU402580 Canonical path handling includes ? in path segment
 + Fixes for CERT438616-CERT237888-CERT21284

jetty-6.1.17 - 30 April 2009
 + JETTY-936 Make optional dispatching to welcome files as servlets
 + JETTY-937 Work around sun JVM selector bugs
 + JETTY-941 Linux chkconfig hint
 + JETTY-957 Reduce hardcoded versions
 + JETTY-980 Security / Directory Listing XSS present
 + JETTY-982 Make test-jaas-webapp run with jetty:run
 + JETTY-983 Default Servlet sets accept-ranges for cached/gzipped content
 + JETTY-988 X-Forwarded-Host has precedence over X-Forwarded-Server
 + JETTY-989 GzipFilter handles addHeader
 + JETTY-990 Async HttpClient connect
 + JETTY-992 URIUtil.encodePath encodes markup characters
 + JETTY-996 Make start-stop-daemon optional
 + JETTY-997 Remove jpackage-utils dependency on rpm install
 + JETTY-985 Allow listeners to implement both interfaces
 + JETTY-1000 Avoided needless 1.5 dependency
 + JETTY-1002 cometd-api to 1.0.beta8
 + JETTY-1003 java.lang.IllegalArgumentException: timeout can't be negative
 + JETTY-1004 CERT VU#402580 Canonical path handling includes ? in path segment
 + JETTY-1006 Resume meta connect on all XD messages

jetty-7.0.0.M1 - 22 April 2009
 + 271258 FORM Authentication dispatch handling avoids caching
 + Initial support for LoginService.logout
 + Removed HTTPConnection specifics from connection dispatching
 + JETTY-695 Handler dump
 + Reworked authentication for deferred authentication
 + Reworked JMX for new layout
 + JETTY-983 DefaultServlet generates accept-ranges for cached/gzip content
 + 273011 JETTY-980 JETTY-992 Security / Directory Listing XSS present
 + 271536 Add support to IO for quietly closing Readers / Writers
 + 273101 Fix DefaultServletTest XSS test case
 + 273153 Test for Nested references in DispatchServlet

jetty-6.1.16 - 01 April 2009
 + JETTY-702 Create "jetty-tasks.xml" for the Ant plugin
 + JETTY-899 Standardize location for configuration files which go into etc
 + JETTY-936 Allow dispatch to welcome files that are servlets
 + JETTY-944 Lazy messages don't prevent long polls waiting
 + JETTY-946 Redeploys with maven jetty plugin of webapps with overlays don't
   work
 + JETTY-947 Exception stops terracotta session scavenger
 + JETTY-948 ConcurrentModificationException in TerracottaSessionManager
   scavenger
 + JETTY-949 Move cometd source to cometd.org project
 + JETTY-953 SSL keystore file input stream is not being closed directly
 + JETTY-956 SslSelectChannelConnector - password should be the default value
   of keyPassword if not specified
 + JETTY-959 CGI servlet doesn't kill the CGI in case the client disconnects
 + JETTY-964 Typo in Jetty 6.1.15 Manifest - Bundle-RequiredExcutionEnvironment
 + JETTY-972 Move cometd code back from cometd.org project (temporarily)
 + JETTY-973 Deliver same message to a collection of cometd Clients

jetty-7.0.0.M0 - 27 March 2009
 + JETTY-496 Support inetd/xinetd through use of System.inheritedChannel()
 + JETTY-540 Merged 3.0 Public Review changes
 + JETTY-567 Delay in initial TLS Handshake With FireFox 3 beta5 and
   SslSelectChannelConnector
 + JETTY-600 Automated tests of WADI integration + upgrade to WADI 2.0
 + JETTY-691 System.getProperty() calls ... wrap them in doPrivileged
 + JETTY-713 Expose additional AbstractConnector methods via MBean
 + JETTY-731 Completed DeliverListener for cometd
 + JETTY-748 RandomAccessFileBuffer for hadoop optimization
 + JETTY-749 Improved ArrayQueue
 + JETTY-765 ensure stop mojo works for all execution phases
 + JETTY-774 Improved caching of mime types with charsets
 + JETTY-775 AbstractSessionTest remove timing related test
 + JETTY-778 handle granular windows timer in lifecycle test
 + JETTY-779 Fixed line feed in request log
 + JETTY-781 Add "mvn jetty:deploy-war" for deploying a pre-assembled war
 + JETTY-782 Implement interval advice for BayeuxClient
 + JETTY-783 Update jetty self-signed certificate
 + JETTY-784 TerracottaSessionManager leaks sessions scavenged in other nodes
 + JETTY-786 Allow DataSourceUserRealm to create tables
 + JETTY-787 Handle MSIE7 mixed encoding
 + JETTY-788 Fix jotm for scoped jndi naming
 + JETTY-790 WaitingContinuations can change mutex if not pending
 + JETTY-792 TerracottaSessionManager does not unlock new session with
   requested id
 + JETTY-793 Fixed DataCache millisecond rounding
 + JETTY-794 WADI integration tests fail intermittently.
 + JETTY-795 NullPointerException in SocketConnector.java
 + JETTY-801 Bring back 2 arg EnvEntry constructor
 + JETTY-802 Modify the default error pages to make association with Jetty
   clearer
 + JETTY-804 HttpClient timeout does not always work
 + JETTY-805 Fix jetty-jaas.xml for new UserRealm package
 + JETTY-806 Timeout related Deadlocks in HTTP Client
 + JETTY-807 HttpTester to handle charsets
 + JETTY-808 cometd client demo run.sh
 + JETTY-809 Need a way to customize WEB-INF/lib file extensions that are added
   to the classpath
 + JETTY-811 Allow configuration of system properties for the maven plugin
   using a file
 + JETTY-813 Simplify NCSARequestLog.java
 + JETTY-814 Add org.eclipse.jetty.client.Address.toString()
 + JETTY-816 Implement reconnect on java bayeux client
 + JETTY-817 Aborted SSL connections may cause jetty to hang with full cpu
 + JETTY-818 Support javax.servlet.request.ssl_session_id
 + JETTY-821 Allow lazy loading of persistent sessions
 + JETTY-822 Commit when autocommit=true causes error with mysql
 + JETTY-823 Extend start.config profiles
 + JETTY-824 Access to inbound byte statistics
 + JETTY-825 URL decoding of spaces (+) fails for encoding not utf8
 + JETTY-830 Add ability to reserve connections on http client
 + JETTY-831 Add ability to stop java bayeux client
 + JETTY-832 More UrlDecoded handling in relation to JETTY-825
 + JETTY-834 Configure DTD does not allow <Map> children
 + JETTY-837 Response headers set via filter are ignored for static resources
 + JETTY-840 add default mime types to *.htc and *.pps
 + JETTY-841 Duplicate messages when sending private message to yourself with
   cometd chat demo
 + JETTY-842 NPE in jetty client when no path component
 + JETTY-843 META-INF/MANIFEST.MF is not present in unpacked webapp
 + JETTY-844 Replace reflection with direct invocation in Slf4jLog
 + JETTY-848 Temporary folder not fully cleanup after stop (via Sweeper)
 + JETTY-854 JNDI scope does not work with applications in a .war
 + JETTY-859 MultiPartFilter ignores the query string parameters
 + JETTY-861 switched buffer pools to ThreadLocal implementation
 + JETTY-862 EncodedHttpURI ignores given encoding in constructor
 + JETTY-866 jetty-client test case fix
 + JETTY-869 NCSARequestLog locale config
 + JETTY-870 NullPointerException in Response when performing redirect to wrong
   relative URL
 + JETTY-871 jetty-client expires() NPE race condition fixed
 + JETTY-876 Added new BlockingArrayQueue and new QueuedThreadPool
 + JETTY-894 Add android .apk to mime types
 + JETTY-897 Remove swing dependency in GzipFilter
 + JETTY-898 Allow jetty debs to start with custom java args provided by users
 + JETTY-899 Standardize location and build process for configuration files
   which go into etc
 + JETTY-890 merge jaspi branch to trunk
 + JETTY-909 Update useragents cache
 + JETTY-917 Change for JETTY-811 breaks systemProperties config parameter in
   maven-jetty-plugin
 + JETTY-922 Fixed NPE on getRemoteHost when socket closed
 + JETTY-923 Client supports attributes
 + JETTY-926 default location for generatedClasses of jspc plugin is incorrect
 + JETTY-939 NPE in AbstractConfiguration.callPreDestroyCallbacks
 + JETTY-938 Deadlock in the TerracottaSessionManager
 + JETTY-946 Redeploys with maven jetty plugin of webapps with overlays don't
   work
 + JETTY-950 Fix double-printing of request URI in request log
 + JETTY-953 SSL keystore file input stream is not being closed directly
 + JETTY-956 SslSelectChannelConnector - password should be the default value
   of keyPassword if not specified
 + moved to org.eclipse packages
 + simplified HandlerContainer API

jetty-6.1.15 - 04 March 2009
 + JETTY-931 Fix issue with jetty-rewrite.xml
 + JETTY-934 fixed stop/start of Bayeux Client
 + JETTY-938 Deadlock in the TerracottaSessionManager
 + JETTY-939 NPE in AbstractConfiguration.callPreDestroyCallbacks
 + JETTY-923 BayeuxClient uses message pools to reduce memory footprint
 + JETTY-924 Improved BayeuxClient disconnect handling
 + JETTY-925 Lazy bayeux messages
 + JETTY-926 default location for generatedClasses of jspc plugin is incorrect

jetty-6.1.15 - 02 March 2009
 + JETTY-923 BayeuxClient uses message pools to reduce memory footprint
 + JETTY-924 Improved BayeuxClient disconnect handling
 + JETTY-925 Lazy bayeux messages
 + JETTY-926 default location for generatedClasses of jspc plugin is incorrect

jetty-6.1.15.rc4 - 19 February 2009
 + JETTY-496 Support inetd/xinetd through use of System.inheritedChannel()
 + JETTY-713 Expose additional AbstractConnector methods via MBean
 + JETTY-749 Improved ack extension
 + JETTY-811 Allow configuration of system properties for the maven plugin
   using a file
 + JETTY-840 add default mime types to *.htc and *.pps
 + JETTY-848 Temporary folder not fully cleanup after stop (via Sweeper)
 + JETTY-872 Handshake handler calls wrong extension callback
 + JETTY-879 Support extra properties in jQuery comet implementation
 + JETTY-802 Modify the default error pages to make association with Jetty
   clearer
 + JETTY-869 NCSARequestLog locale config
 + JETTY-870 NullPointerException in Response when performing redirect to wrong
   relative URL
 + JETTY-878 Removed printStackTrace from WaitingContinuation
 + JETTY-882 ChannelBayeuxListener called too many times
 + JETTY-884 Use hashcode for threadpool ID
 + JETTY-815 Add comet support to jQuery javascript library
 + JETTY-887 Split configuration and handshaking in jquery comet
 + JETTY-888 Fix abort in case of multiple outstanding connections
 + JETTY-894 Add android .apk to mime types
 + JETTY-898 Allow jetty debs to start with custom java args provided by users
 + JETTY-909 Update useragents cache

jetty-6.1.15.rc3 - 28 January 2009
 + JETTY-691 System.getProperty() calls ... wrap them in doPrivileged
 + JETTY-844 Replace reflection with direct invocation in Slf4jLog
 + JETTY-861 switched buffer pools to ThreadLocal implementation
 + JETTY-866 jetty-client test case fix

jetty-6.1.15.rc2 - 23 January 2009
 + adjustment to jetty-client assembly packaging
 + JETTY-567 Delay in initial TLS Handshake With FireFox 3 beta5 and
   SslSelectChannelConnector

jetty-6.1.15.pre0 - 20 January 2009
 + JETTY-600 Automated tests of WADI integration + upgrade to WADI 2.0
 + JETTY-749 Reliable message delivery
 + JETTY-794 WADI integration tests fail intermittently.
 + JETTY-781 Add "mvn jetty:deploy-war" for deploying a pre-assembled war
 + JETTY-795 NullPointerException in SocketConnector.java
 + JETTY-798 Jboss session manager incompatible with LifeCycle.Listener
 + JETTY-801 Bring back 2 arg EnvEntry constructor
 + JETTY-802 Modify the default error pages to make association with Jetty very
   clear
 + JETTY-804 HttpClient timeout does not always work
 + JETTY-806 Timeout related Deadlocks in HTTP Client
 + JETTY-807 HttpTester to handle charsets
 + JETTY-808 cometd client demo run.sh
 + JETTY-809 Need a way to customize WEB-INF/lib file extensions that are added
   to the classpath
 + JETTY-814 Add org.eclipse.jetty.client.Address.toString()
 + JETTY-816 Implement reconnect on java bayeux client
 + JETTY-817 Aborted SSL connections may cause jetty to hang with full cpu
 + JETTY-819 Jetty Plus no more jre 1.4
 + JETTY-821 Allow lazy loading of persistent sessions
 + JETTY-824 Access to inbound byte statistics
 + JETTY-825 URL decoding of spaces (+) fails for encoding not utf8
 + JETTY-827 Externalize servlet api
 + JETTY-830 Add ability to reserve connections on http client
 + JETTY-831 Add ability to stop java bayeux client
 + JETTY-832 More UrlDecoded handling in relation to JETTY-825
 + JETTY-833 Update debian and rpm packages for new jsp-2.1-glassfish jars and
   servlet-api jar
 + JETTY-834 Configure DTD does not allow <Map> children
 + JETTY-837 Response headers set via filter are ignored for static resources
 + JETTY-841 Duplicate messages when sending private message to yourself with
   cometd chat demo
 + JETTY-842 NPE in jetty client when no path component
 + JETTY-843 META-INF/MANIFEST.MF is not present in unpacked webapp
 + JETTY-852 Ensure handshake and connect retried on failure for jquery-cometd
 + JETTY-854 JNDI scope does not work with applications in a .war
 + JETTY-855 jetty-client uber assembly support
 + JETTY-858 ContentExchange provides bytes
 + JETTY-859 MultiPartFilter ignores the query string parameters
 + JETTY-862 EncodedHttpURI ignores given encoding in constructor

jetty-6.1.14 - 14 November 2008
 + JETTY-630 jetty6-plus rpm is missing the jetty6-plus jar
 + JETTY-748 Reduced flushing of large content
 + JETTY-765 ensure stop mojo works for all execution phases
 + JETTY-777 include util5 on the jetty debs
 + JETTY-778 handle granular windows timer in lifecycle test
 + JETTY-779 Fixed line feed in request log
 + JETTY-782 Implement interval advice for BayeuxClient
 + JETTY-783 Update jetty self-signed certificate
 + JETTY-784 TerracottaSessionManager leaks sessions scavenged in other nodes
 + JETTY-787 Handle MSIE7 mixed encoding
 + JETTY-788 Fix jotm for new scoped jndi
 + JETTY-790 WaitingContinuations can change mutex if not pending
 + JETTY-791 Ensure jdk1.4 compatibility for jetty-6
 + JETTY-792 TerracottaSessionManager does not unlock new session with
   requested id
 + JETTY-793 Fixed DataCache millisecond rounding

jetty-6.1.12 - 04 November 2008
 + JETTY-731 Completed DeliverListener for cometd
 + JETTY-772 Increased default threadpool size to 250
 + JETTY-774 Cached text/json content type
 + JETTY-775 fix port of openspaces to jetty-6

jetty-7.0.0.pre5 - 30 October 2008
 + JETTY-766 Fix npe
 + JETTY-767 Fixed SSL Client no progress handshake bug
 + JETTY-768 Remove EnvEntry overloaded constructors
 + JETTY-769 jquery example error
 + JETTY-771 Ensure NamingEntryUtil is jdk1.4 compliant
 + JETTY-772 Increased default threadpool size to 250

jetty-6.1.12.rc5 - 30 October 2008
 + JETTY-703 maxStopTimeMs added to QueuedThreadPool
 + JETTY-762 improved QueuedThreadPool idle death handling
 + JETTY-763 Fixed AJP13 constructor
 + JETTY-766 Ensure SystemProperties set early on jetty-maven-plugin
 + JETTY-767 Fixed SSL Client no progress handshake bug
 + JETTY-768 Remove EnvEntry overloaded constructors
 + JETTY-771 Ensure NamingEntryUtil jdk1.4 compliant

jetty-7.0.0.pre4 - 28 October 2008
 + JETTY-241 Support for web application overlays in rapid application
   development (jetty:run)
 + JETTY-319 improved passing of exception when webapp unavailable
 + JETTY-331 SecureRandom hangs on systems with low entropy (connectors slow to
   start)
 + JETTY-591 No server classes for jetty-web.xml
 + JETTY-604 AbstractSession.setSessionURL
 + JETTY-670 $JETTY_HOME/bin/jetty.sh not worked in Solaris, because of
   /usr/bin/which has no error-code
 + JETTY-676 ResourceHandler doesn't support HTTP HEAD requests
 + JETTY-677 GWT serialization issue
 + JETTY-680 Can't configure the ResourceCollection with maven
 + JETTY-681 JETTY-692 MultiPartFilter is slow for file uploads
 + JETTY-682 Added listeners and queue methods to cometd
 + JETTY-686 LifeCycle.Listener
 + JETTY-687 Issue with servlet-mapping in dynamic servlet invoker
 + JETTY-688 Cookie causes NumberFormatException
 + JETTY-689 processing of non-servlet related annotations
 + JETTY-690 Updated XBean dependencies to XBean version 3.4.3 and Spring
   2.0.5.
 + JETTY-696 jetty.sh restart not working
 + JETTY-698 org.eclipse.resource.JarResource.extract does not close
   JarInputStream jin
 + JETTY-699 Optimized cometd sending of 1 message to many many clients
 + JETTY-700 unit test for unread request data
 + JETTY-703 maxStopTimeMs added to QueuedThreadPool
 + JETTY-708 allow 3 scopes for jndi resources: jvm, server or webapp
 + JETTY-709 Jetty plugin's WebAppConfig configured properties gets overridden
   by AbstractJettyRunMojo even when already set
 + JETTY-710 Worked around poor implementation of File.toURL()
 + JETTY-711 DataSourceUserRealm implementation
 + JETTY-712 HttpClient does not handle request complete after response
   complete
 + JETTY-715 AJP Key size as Integer
 + JETTY-716 Fixed NPE on empty cometd message
 + JETTY-718 during ssl unwrap, return true if some bytes were read, even if
   underflow
 + JETTY-720 fix HttpExchange.waitForStatus
 + JETTY-721 Support wildcard in VirtualHosts configuration
 + JETTY-723 jetty.sh does not check if TMP already is set
 + JETTY-724 better handle EBCDIC default JVM encoding
 + JETTY-728 Improve Terracotta integration and performances
 + JETTY-730 Set SAX parse features to defaults
 + JETTY-731 DeliverListener for cometd
 + JETTY-732 Case Sensitive Basic Authentication Response Header
   Implementations
 + JETTY-733 Expose ssl connectors with xbean
 + JETTY-735 Wrong default jndi name on DataSourceUserRealm
 + JETTY-736 Client Specific cometd advice
 + JETTY-737 refactored jetty.jar into jetty, xml, security, ssl, webapp and
   deploy jars
 + JETTY-738 If jetty.sh finds a pid file is does not check to see if a process
   with that pid is still running
 + JETTY-739 Race in QueuedThreadPool
 + JETTY-741 HttpClient connects slowly due to reverse address lookup by
   InetAddress.getHostName()
 + JETTY-742 Private messages in cometd chat demo
 + JETTY-747 Handle HttpClient exceptions better
 + JETTY-755 Optimized HttpParser and buffers for few busy connections
 + JETTY-757 Unhide JAAS classes
 + JETTY-758 Update JSP to glassfish tag SJSAS-9_1_1-B51-18_Sept_2008
 + JETTY-759 Fixed JSON small negative real numbers
 + JETTY-760 Handle wildcard VirtualHost and normalize hostname in
   ContextHandlerCollection
 + JETTY-762 improved QueuedThreadPool idle death handling
 + JETTY-763 Fixed AJP13 constructor
 + JETTY-766 Ensure SystemProperties set early on jetty-maven-plugin

jetty-6.1.12.rc4 - 21 October 2008
 + JETTY-319 improved passing of exception when webapp unavailable
 + JETTY-729 Backport Terracotta integration to Jetty6.1 branch
 + JETTY-744 Backport of JETTY-741: HttpClient connects slowly due to reverse
   address lookup by InetAddress.getHostName()
 + JETTY-747 Handle exceptions better in HttpClient
 + JETTY-755 Optimized HttpParser and buffers for few busy connections
 + JETTY-758 Update JSP 2.1 to glassfish tag SJSAS-9_1_1-B51-18_Sept_2008
 + JETTY-759 Fixed JSON small negative real numbers
 + JETTY-760 Handle wildcard VirtualHost and normalize hostname in
   ContextHandlerCollection

jetty-6.1.12.rc3 - 10 October 2008
 + JETTY-241 Support for web application overlays in rapid application
   development (jetty:run)
 + JETTY-686 LifeCycle.Listener
 + JETTY-715 AJP key size
 + JETTY-716 NPE for empty cometd message
 + JETTY-718 during ssl unwrap, return true if some bytes were read, even if
   underflow
 + JETTY-720 fix HttpExchange.waitForStatus
 + JETTY-721 Support wildcard in VirtualHosts configuration
 + JETTY-722 jndi related threadlocal not cleared after deploying webapp
 + JETTY-723 jetty.sh does not check if TMP already is set
 + JETTY-725 port JETTY-708 (jndi scoping) to jetty-6
 + JETTY-730 set SAX parser features to defaults
 + JETTY-731 DeliverListener for cometd
 + JETTY-732 Case Sensitive Basic Authentication Response Header
   Implementations
 + JETTY-736 Client Specific cometd advice
 + JETTY-738 If jetty.sh finds a pid file is does not check to see if a process
   with that pid is still running
 + JETTY-739 Race in QueuedThreadPool
 + JETTY-742 Private messages in cometd chat demo

jetty-6.1.12rc2 - 12 September 2008
 + JETTY-282 Support manually-triggered reloading
 + JETTY-331 SecureRandom hangs on systems with low entropy (connectors slow to
   startup)
 + JETTY-591 No server classes for jetty-web.xml
 + JETTY-670 $JETTY_HOME/bin/jetty.sh not worked in Solaris, because of
   /usr/bin/which has no error-code
 + JETTY-671 Configure DTD does not allow <Property> children
 + JETTY-672 Utf8StringBuffer doesn't properly handle null characters (char
   with byte value 0)
 + JETTY-676 ResourceHandler doesn't support HTTP HEAD requests
 + JETTY-677 GWT serialization issue
 + JETTY-680 Can't configure the ResourceCollection with maven
 + JETTY-681 JETTY-692 MultiPartFilter is slow for file uploads
 + JETTY-682 Added listeners and queue methods to cometd
 + JETTY-683 ResourceCollection works for jsp files but does not work for
   static resources under DefaultServlet
 + JETTY-687 Issue with servlet-mapping in dynamic servlet invoker
 + JETTY-688 Cookie causes NumberFormatException
 + JETTY-696 ./jetty.sh restart not working
 + JETTY-698 org.eclipse.resource.JarResource.extract does not close
   JarInputStream jin
 + JETTY-699 Optimize cometd sending of 1 message to many many clients
 + JETTY-709 Jetty plugin's WebAppConfig configured properties gets overridden
   by AbstractJettyRunMojo even when already set
 + JETTY-710 Worked around poor implementation of File.toURL()
 + JETTY-712 HttpClient does not handle request complete after response
   complete

jetty-7.0.0pre3 - 06 August 2008
 + Upgrade jsp 2.1 to SJSAS-9_1_02-B04-11_Apr_2008
 + JETTY-30 Externalize servlet-api to own project
 + JETTY-182 Support setting explicit system classpath for jasper
   Jsr199JavaCompiler
 + JETTY-319 Get unavailable exception and added startWithUnavailable option
 + JETTY-381 JETTY-622 Multiple Web Application Source Directory
 + JETTY-442 Accessors for mimeType on ResourceHandler
 + JETTY-502 forward of an include should hide include attributes
 + JETTY-562 RewriteHandler support for virtual hosts
 + JETTY-563 JETTY-482 OpenRemoteServiceServlet for GWT1.5M2+
 + JETTY-564 Consider optionally importing org.apache.jasper.servlet
 + JETTY-571 SelectChannelConnector throws Exception on close on Windows
 + JETTY-608 Suspend/Resume/Complete request listeners
 + JETTY-621 Improved LazyList javadoc
 + JETTY-626 Null protect reading the dtd resource from classloader
 + JETTY-628 Rewrite rule for rewriting scheme
 + JETTY-629 Don't hold timeout lock during expiry call.
 + JETTY-632 OSGi tags for Jetty client
 + JETTY-633 Default form encoding 8859_1 rather than utf-8
 + JETTY-635 Correctly merge request parameters when doing forward
 + JETTY-636 Separate lifeycle of jsp build
 + JETTY-637 empty date headers throw IllegalArgumentException
 + JETTY-641 JDBC Realm purge cache problem
 + JETTY-642 NPE in LdapLoginModule
 + JETTY-644 LdapLoginModule uses proper filters when searching
 + JETTY-645 Do not provide jetty-util to the webapps
 + JETTY-646 Should set Cache-Control header when sending errors to avoid
   caching
 + JETTY-647 suspended POSTs with binary data do too many resumes
 + JETTY-650 Parse "*" URI for HTTP OPTIONS request
 + JETTY-651 Release resources during destroy
 + JETTY-653 Upgrade jta api specs to more recent version
 + JETTY-654 Allow Cometd Bayeux object to be JMX manageable
 + JETTY-655 Support parsing application/x-www-form-urlencoded parameters via
   http PUT
 + JETTY-656 HttpClient defaults to async mode
 + JETTY-659 ContentExchange and missing headers in HttpClient
 + JETTY-663 AbstractDatabaseLoginModule handle not found UserInfo and userName
 + JETTY-665 Support merging class directories
 + JETTY-666 scanTargetPatterns override the values already being set by
   scanTarget
 + JETTY-667 HttpClient handles chunked content
 + JETTY-669 Http methods other than GET and POST should not have error page
   content
 + JETTY-671 Configure DTD does not allow <Property> children
 + JETTY-672 Utf8StringBuffer doesn't properly handle null characters (char
   with byte value 0)
 + JETTY-675 ServletContext.getRealPath("") returns null instead of returning
   the root dir of the webapp

jetty-6.1.12rc1 - 01 August 2008
 + Upgrade jsp 2.1 to SJSAS-9_1_02-B04-11_Apr_2008
 + JETTY-319 Get unavailable exception and added startWithUnavailable option
 + JETTY-381 JETTY-622 Multiple Web Application Source Directory
 + JETTY-442 Accessors for mimeType on ResourceHandler
 + JETTY-502 forward of an include should hide include attributes
 + JETTY-562 RewriteHandler support for virtual hosts
 + JETTY-563 GWT OpenRemoteServiceServlet GWT1.5M2+
 + JETTY-564 Consider optionally importing org.apache.jasper.servlet
 + JETTY-571 SelectChannelConnector throws Exception on close on Windows
 + JETTY-596 Proxy authorization support in HttpClient
 + JETTY-599 handle buffers consistently handle invalid index for poke
 + JETTY-603 Handle IPv6 in HttpURI
 + JETTY-605 Added optional threadpool to BayeuxService
 + JETTY-606 better writeTo impl for BIO
 + JETTY-607 Add GigaSpaces session clustering
 + JETTY-610 jetty.class.path not being interpreted
 + JETTY-613 website module now generates site-component for jetty-site
 + JETTY-614 scanner allocated hashmap on every scan
 + JETTY-623 ServletContext.getServerInfo() non compliant
 + JETTY-626 Null protect reading the dtd resource from classloader
 + JETTY-628 Rewrite rule for rewriting scheme
 + JETTY-629 Don't hold timeout lock during expiry call.
 + JETTY-632 OSGi tags for Jetty client
 + JETTY-633 Default form encoding 8859_1 rather than utf-8
 + JETTY-635 Correctly merge request parameters when doing forward
 + JETTY-637 empty date headers throw IllegalArgumentException
 + JETTY-641 JDBC Realm purge cache problem
 + JETTY-642 NPE in LdapLoginModule
 + JETTY-644 LdapLoginModule uses proper filters when searching
 + JETTY-646 Should set Cache-Control header when sending errors to avoid
   caching
 + JETTY-647 suspended POSTs with binary data do too many resumes
 + JETTY-650 Parse "*" URI for HTTP OPTIONS request
 + JETTY-651 Release resources during destroy
 + JETTY-654 Allow Cometd Bayeux object to be JMX manageable
 + JETTY-655 Support parsing application/x-www-form-urlencoded parameters via
   http PUT
 + JETTY-656 HttpClient defaults to async mode
 + JETTY-657 Backport jetty-7 sslengine
 + JETTY-658 backport latest HttpClient from jetty-7 to jetty-6
 + JETTY-659 ContentExchange and missing headers in HttpClient
 + JETTY-660 Backported QoSFilter
 + JETTY-663 AbstractDatabaseLoginModule handle not found UserInfo and userName
 + JETTY-665 Support merging class directories
 + JETTY-666 scanTargetPatterns override the values already being set by
   scanTarget
 + JETTY-667 HttpClient handles chunked content
 + JETTY-669 Http methods other than GET and POST should not have error page
   content

jetty-7.0.0pre2 - 30 June 2008
 + JETTY-336 413 error for header buffer full
 + JETTY-425 race in stopping SelectManager
 + JETTY-568 Avoid freeing DirectBuffers. New locking NIO ResourceCache.
 + JETTY-569 Stats for suspending requests
 + JETTY-576 servlet dtds and xsds not being loaded locally
 + JETTY-572 Unique cometd client ID
 + JETTY-578 OSGI Bundle-RequiredExcutionEnvironment set to J2SE-1.5
 + JETTY-579 OSGI resolved management and servlet.resources import error
 + JETTY-580 Fixed SSL shutdown
 + JETTY-581 ContextPath constructor
 + JETTY-582 final ISO_8859_1
 + JETTY-584 handle null contextPath
 + JETTY-587 persist sessions to database
 + JETTY-588 handle Retry in ServletException
 + JETTY-589 Added Statistics Servlet
 + JETTY-590 Digest auth domain for root context
 + JETTY-592 expired timeout callback without synchronization
 + JETTY-595 SessionHandler only deals with base request session
 + JETTY-596 proxy support in HttpClient
 + JETTY-598 Added more reliable cometd message flush option
 + JETTY-599 handle buffers consistently handle invalid index for poke
 + JETTY-603 Handle IPv6 in HttpURI
 + JETTY-605 Added optional threadpool to BayeuxService
 + JETTY-606 better writeTo impl for BIO
 + JETTY-607 Add GigaSpaces session clustering
 + JETTY-609 jetty-client improvements for http conversations
 + JETTY-610 jetty.class.path not being interpreted
 + JETTY-611 make general purpose jar scanning mechanism
 + JETTY-612 scan for web.xml fragments
 + JETTY-613 various distribution related changes
 + JETTY-614 scanner allocates hashmap on every iteration
 + JETTY-615 Replaced CDDL servlet.jar with Apache-2.0 licensed version
 + JETTY-623 ServletContext.getServerInfo() non compliant

jetty-6.1.11 - 06 June 2008
 + JETTY-336 413 error for full header buffer
 + JETTY-425 race in stopping SelectManager
 + JETTY-580 Fixed SSL shutdown
 + JETTY-581 ContextPath constructor
 + JETTY-582 final ISO_8859_1
 + JETTY-584 handle null contextPath
 + JETTY-588 handle Retry in ServletException
 + JETTY-590 Digest auth domain for root context
 + JETTY-592 expired timeout callback without synchronization
 + JETTY-595 SessionHandler only deals with base request session
 + JETTY-596 Proxy support in HttpClient
 + JETTY-598 Added more reliable cometd message flush option

jetty-6.1.10 - 20 May 2008
 + Use QueuedThreadPool as default
 + JETTY-440 allow file name patterns for jsp compilation for jspc plugin
 + JETTY-529 CNFE when deserializing Array from session resolved
 + JETTY-537 JSON handles Locales
 + JETTY-547 Shutdown SocketEndpoint output before close
 + JETTY-550 Reading 0 bytes corrupts ServletInputStream
 + JETTY-551 Upgraded to Wadi 2.0-M10
 + JETTY-556 Encode all URI fragments
 + JETTY-557 Allow ServletContext.setAttribute before start
 + JETTY-558 optional handling of X-Forwarded-For/Host/Server
 + JETTY-566 allow for non-blocking behavior in jetty maven plugin
 + JETTY-572 unique cometd client ID
 + JETTY-579 osgi fixes with management and servlet resources

jetty-7.0.0pre1 - 03 May 2008
 + Allow annotations example to be built regularly, copy to contexts-available
 + Make annotations example consistent with servlet 3.0
 + Refactor JNDI impl to simplify
 + Improved suspend examples
 + address osgi bundling issue relating to build resources
 + JETTY-529 CNFE when deserializing Array from session resolved
 + JETTY-558 optional handling of X-Forwarded-For/Host/Server
 + JETTY-559 ignore unsupported shutdownOutput
 + JETTY-566 allow for non-blocking behavior in jetty maven plugin
 + JETTY-440 allow file name patterns for jsp compilation for jspc plugin

jetty-7.0.0pre0 - 21 April 2008
 + Jetty-6.1.8 Changes
 + Refactor of Continuation towards servlet 3.0 proposal
 + JETTY-282 Support manually-triggered reloading by maven plugin
 + QueuedThreadPool default
 + RetryRequest exception now extends ThreadDeath
 + Added option to dispatch to suspended requests.
 + Delay 100 continues until getInputStream
 + HttpClient supports pipelined request
 + BayeuxClient use a single connection for polling
 + Make javax.servlet.jsp optional osgi import for jetty module
 + Ensure Jotm tx mgr can be found in jetty-env.xml
 + Renamed modules management and naming to jmx and jndi.
 + JETTY-341 100-Continues sent only after getInputStream called.
 + JETTY-386 backout fix and replaced with
   ContextHandler.setCompactPath(boolean)
 + JETTY-399 update OpenRemoteServiceServlet to gwt 1.4
 + JETTY-467 allow URL rewriting to be disabled.
 + JETTY-468 unique holder names for addServletWithMapping
 + JETTY-471 LDAP JAAS Realm
 + JETTY-474 Fixed case sensitivity issue with HttpFields
 + JETTY-475 AJP connector in RPMs
 + JETTY-486 Improved jetty.sh script
 + JETTY-487 Handle empty chunked request
 + JETTY-494 Client side session replication
 + JETTY-519 HttpClient does not recycle closed connection.
 + JETTY-522 Add build profile for macos for setuid
 + JETTY-523 Default servlet uses ServletContext.getResource
 + JETTY-524 Don't synchronize session event listener calls
 + JETTY-525 Fixed decoding for long strings
 + JETTY-526 Fixed MMBean fields on JMX MBeans
 + JETTY-528 Factor our cookie parsing to CookieCutter
 + JETTY-530 Improved JMX MBeanContainer lifecycle
 + JETTY-531 Optional expires on MovedContextHandler
 + JETTY-532 MBean properties for QueuedThreadPool
 + JETTY-535 Fixed Bayeux server side client memory leak
 + JETTY-537 JSON handles Locales
 + JETTY-538 test harness fix for windows
 + JETTY-540 Servlet-3.0 & java5 support (work in progress)
 + JETTY-543 Atomic batch get and put of files.
 + JETTY-545 Rewrite handler
 + JETTY-546 Webapp runner. All in one jar to run a webapps
 + JETTY-547 Shutdown SocketEndpoint output before close
 + JETTY-550 Reading 0 bytes corrupts ServletInputStream
 + JETTY-551 Wadi 2.0-M10
 + JETTY-553 Fixed customize override
 + JETTY-556 Encode all URI fragments
 + JETTY-557 Allow ServletContext.setAttribute before start
 + JETTY-560 Allow decoupling of jndi names in web.xml

jetty-6.1.9 - 26 March 2008
 + Make javax.servlet.jsp optional osgi import for jetty module
 + Ensure Jotm tx mgr can be found in jetty-env.xml
 + JETTY-399 update OpenRemoteServiceServlet to gwt 1.4
 + JETTY-471 LDAP JAAS Realm
 + JETTY-475 AJP connector in RPMs
 + JETTY-482 update to JETTY-399
 + JETTY-519 HttpClient does not recycle closed connection.
 + JETTY-522 Add build profile for macos for setuid
 + JETTY-525 Fixed decoding for long strings
 + JETTY-526 Fixed MMBean fields on JMX MBeans
 + JETTY-532 MBean properties for QueuedThreadPool
 + JETTY-535 Fixed Bayeux server side client memory leak
 + JETTY-538 test harness fix for windows
 + JETTY-541 Cometd per client timeouts

jetty-6.1.8 - 28 February 2008
 + Added QueuedThreadPool
 + Optimized QuotedStringTokenizer.quote()
 + further Optimizations and improvements of Cometd
 + Optimizations and improvements of Cometd, more pooled objects
 + Improved Cometd timeout handling
 + Added BayeuxService
 + Cookie support in BayeuxClient
 + Improved Bayeux API
 + add removeHandler(Handler) method to HandlerContainer interface
 + Added JSON.Convertor and non static JSON instances
 + Long cache for JSON
 + Fixed JSON negative numbers
 + JSON unquotes /
 + Add "mvn jetty:stop"
 + allow sessions to be periodically persisted to disk
 + grizzly fixed for posts
 + Remove duplicate commons-logging jars and include sslengine in jboss sar
 + Allow code ranges on ErrorPageErrorHandler
 + AJP handles bad mod_jk methods
 + JETTY-350 log ssl errors on SslSocketConnector
 + JETTY-417 JETTY_LOGS environment variable not queried by jetty.sh
 + JETTY-433 ContextDeployer constructor fails unnecessarily when using a
   security manager if jetty.home not set
 + JETTY-434 ContextDeployer scanning of sub-directories should be optional
 + JETTY-481 Handle empty Bayeux response
 + JETTY-489 Improve doco on the jetty.port property for plugin
 + JETTY-490 Fixed JSONEnumConvertor
 + JETTY-491 opendocument mime types
 + JETTY-492 Null pointer in HashSSORealm
 + JETTY-493 JSON handles BigDecimals
 + JETTY-498 Improved cookie parsing
 + JETTY-507 Fixed encoding from JETTY-388 and test case
 + JETTY-508 Extensible cometd handlers
 + JETTY-509 Fixed JSONP transport for changing callback names
 + JETTY-511 jetty.sh mishandled JETTY_HOME when launched from a relative path
 + JETTY-512 add slf4j as optional to manifest
 + JETTY-513 Terracotta session replication does not work when the initial page
   on each server does not set any attributes
 + JETTY-515 Timer is missing scavenging Task in HashSessionManager

jetty-6.1.7 - 22 December 2007
 + Added BayeuxService
 + Added JSON.Convertor and non static JSON instances
 + Add "mvn jetty:stop"
 + allow sessions to be periodically persisted to disk
 + Cookie support in BayeuxClient
 + grizzly fixed for posts
 + jetty-6.1 branch created from 6.1.6 and r593 of jetty-contrib trunk
 + Optimizations and improvements of Cometd, more pooled objects
 + Update java5 patch
 + JETTY-386 CERT-553235 backout fix and replaced with
   ContextHandler.setCompactPath(boolean)
 + JETTY-467 allow URL rewriting to be disabled.
 + JETTY-468 unique holder names for addServletWithMapping
 + JETTY-474 Fixed case sensitivity issue with HttpFields
 + JETTY-486 Improved jetty.sh script
 + JETTY-487 Handle empty chunked request

jetty-6.1.6 - 18 November 2007
 + rudimentary debian packaging
 + updated grizzly connector to 1.6.1
 + JETTY-455 Optional cometd id
 + JETTY-459 Unable to deploy from Eclipse into the root context
 + JETTY-461 fixed cometd unknown channel
 + JETTY-464 typo in ErrorHandler
 + JETTY-465 System.exit() in constructor exception for MultiPartOutputStream

jetty-6.1.6rc1 - 05 November 2007
 + Upgrade jsp 2.1 to SJSAS-9_1-B58G-FCS-08_Sept_2007
 + Housekeeping on poms
 + CERT VU#38616 handle single quotes in cookie names.
 + Improved JSON parsing from Readers
 + Moved some impl classes from jsp-api-2.1 to jsp-2.1
 + Added configuration file for capturing stderr and stdout
 + Updated for dojo 1.0(rc) cometd
 + Give bayeux timer name
 + Give Terracotta session scavenger a name
 + Jetty Eclipse Plugin 1.0.1: force copy of context file on redeploy
 + JETTY-388 Handle utf-16 and other multibyte non-utf-8 form content.
 + JETTY-409 String params that denote files changed to File
 + JETTY-438 handle trailing . in vhosts
 + JETTY-439 Fixed 100 continues clash with Connection:close
 + JETTY-451 Concurrent modification of session during invalidate
 + JETTY-443 windows bug causes Acceptor thread to die
 + JETTY-445 removed test code
 + JETTY-448 added setReuseAddress on AbstractConnector
 + JETTY-450 Bad request for response sent to server
 + JETTY-452 CERT VU#237888 Dump Servlet - prevent cross site scripting
 + JETTY-453 updated Wadi to 2.0-M7
 + JETTY-454 handle exceptions with themselves as root cause
 + JETTY-456 allow null keystore for osX
 + JETTY-457 AJP certificate chains

jetty-6.1.6rc0 - 03 October 2007
 + Added jetty.lib system property to start.config
 + AJP13 Fix on chunked post
 + Fix cached header optimization for extra characters
 + SetUID option to support setgid
 + Make mx4j used only if runtime uses jdk<1.5
 + Moved Grizzly to contrib
 + Give deployment file Scanner threads a unique name
 + Fix Host header for async client
 + Fix typo in async client onResponsetHeader method name
 + Tweak OSGi manifests to remove unneeded imports
 + Allow scan interval to be set after Scanner started
 + Add jetty.host system property
 + Allow properties files on the XmlConfiguration command line.
 + Prevent infinite loop on stopping with temp dir
 + Ensure session is completed only when leaving context.
 + Update terracotta to 2.4.1 and exclude ssl classes
 + Update jasper2.1 to tag SJSAS-9_1-B58C-FCS-22_Aug_2007
 + Removal of unneeded dependencies from management, maven-plugin, naming &
   plus poms
 + Adding setUsername,setGroupname to setuid and mavenizing native build
 + UTF-8 for bayeux client
 + CVE-2007-5615 Added protection for response splitting with bad headers.
 + Cached user agents strings in the /org/mortbay/jetty/useragents resource
 + Make default time format for RequestLog match NCSA default
 + Use terracotta repo for build; make jetty a terracotta module
 + Fix patch for java5 to include cometd module
 + Added ConcatServlet to combine javascript and css
 + Add ability to persist sessions with HashSessionManager
 + Avoid FULL exception in window between blockForOutput and remote close
 + Added JPackage RPM support
 + Added JSON.Convertable
 + Updated README, test index.html file and jetty-plus.xml file
 + JETTY-259 SystemRoot set for windows CGI
 + JETTY-311 avoid json keywords
 + JETTY-376 allow anything but CRLF in reason string
 + JETTY-398 Allow same WADI Dispatcher to be used across multiple web-app
   contexts
 + JETTY-400 consume CGI stderr
 + JETTY-402 keep HashUserRealm in sync with file
 + JETTY-403 Allow long content length for range requests
 + JETTY-404 WebAppDeployer sometimes deploys duplicate webapp
 + JETTY-405 Default date formate for reqest log
 + JETTY-407 AJP handles unknown content length
 + JETTY-413 Make rolloveroutputstream timer daemon
 + JETTY-422 Allow <Property> values to be null in config files
 + JETTY-423 Ensure javax.servlet.forward parameters are latched on first
   forward
 + JETTY-425 Handle duplicate stop calls better
 + JETTY-430 improved cometd logging
 + JETTY-431 HttpClient soTimeout

jetty-6.1.5 - 19 July 2007
 + Upgrade to Jasper 2.1 tag SJSAS-9_1-B50G-BETA3-27_June_2007
 + Fixed GzipFilter for dispatchers
 + Fixed reset of reason
 + JETTY-392 updated LikeJettyXml example

jetty-6.1.5rc0 - 15 July 0200
 + update terracotta session clustering to terracotta 2.4
 + SetUID option to only open connectors before setUID.
 + Protect SslSelectChannelConnector from exceptions during close
 + Improved Request log configuration options
 + Added GzipFilter and UserAgentFilter
 + make OSGi manifests for jetty jars
 + update terracotta configs for tc 2.4 stable1
 + remove call to open connectors in jetty.xml
 + update links on website
 + make jetty plus example webapps use ContextDeployer
 + Dispatch SslEngine expiry (non atomic)
 + Make SLF4JLog impl public, add mbean descriptors
 + SPR-3682 - dont hide forward attr in include.
 + Upgrade to Jasper 2.1 tag SJSAS-9_1-B50G-BETA3-27_June_2007
 + JETTY-253 Improved graceful shutdown
 + JETTY-373 Stop all dependent lifecycles
 + JETTY-374 HttpTesters handles large requests/responses
 + JETTY-375 IllegalStateException when committed.
 + JETTY-376 allow spaces in reason string
 + JETTY-377 allow sessions to be wrapped with
   AbstractSesssionManager.SessionIf
 + JETTY-378 handle JVMs with non ISO/UTF default encodings
 + JETTY-380 handle pipelines of more than 4 requests!
 + JETTY-385 EncodeURL for new sessions from dispatch
 + JETTY-386 Allow // in file resources

jetty-6.1.4 - 15 June 2007
 + fixed early open() call in NIO connectors
 + JETTY-370 ensure maxIdleTime<=0 means connections never expire
 + JETTY-371 Fixed chunked HEAD response
 + JETTY-372 make test for cookie caching more rigorous

jetty-6.1.4rc1 - 10 June 2007
 + Work around IBM JVM socket close issue
 + moved documentation for jetty and jspc maven plugins to wiki
 + async client improvements
 + fixed handling of large streamed files
 + Fixed synchronization conflict SslSelectChannel and SelectChannel
 + Optional static content cache
 + JETTY-310 better exception when no filter file for cometd servlet
 + JETTY-323 handle htaccess without a user realm
 + JETTY-346 add wildcard support to extra scan targets for maven plugin
 + JETTY-355 extensible SslSelectChannelConnector
 + JETTY-357 cleaned up ssl buffering
 + JETTY-360 allow connectors, userRealms to be added from a <jettyConfig> for
   maven plugin
 + JETTY-361 prevent url encoding of dir listings for non-link text
 + JETTY-362 More object locks
 + JETTY-365 make needClientAuth work on SslSelectChannelConnector
 + JETTY-366 JETTY-368 Improved bayeux disconnect

jetty-6.1.4rc0 - 01 June 2007
 + Reorganized import of contrib modules
 + Unified JMX configuration
 + Updated slf4j version to 1.3.1
 + Updated junit to 3.8.2
 + Allow XmlConfiguration properties to be configured
 + Add (commented out) jspc precompile to test-webapp
 + Add slf4j-api for upgraded version
 + Change scope of fields for Session
 + Add ability to run cometd webapps to maven plugin
 + Delay ssl handshake until after dispatch in sslSocketConnector
 + Set so_timeout during ssl handshake as an option on SslSocketConnector
 + Optional send Date header. Server.setSendDateHeader(boolean)
 + update etc/jetty-ssl.xml with new handshake timeout setting
 + fixed JSP close handling
 + improved date header handling
 + fixed waiting continuation reset
 + JETTY-257 fixed comet cross domain
 + JETTY-309 fix applied to sslEngine
 + JETTY-317 rollback inclusion of cometd jar for maven plugin
 + JETTY-318 Prevent meta channels being created
 + JETTY-330 Allow dependencies with scope provided for jspc plugin
 + JETTY-335 SslEngine overflow fix
 + JETTY-337 deprecated get/setCipherSuites and added
   get/setExcludeCipherSuites
 + JETTY-338 protect isMoreInBuffer from destroy
 + JETTY-339 MultiPartFiler deletes temp files on IOException
 + JETTY-340 FormAuthentication works with null response
 + JETTY-344 gready fill in ByteArrayBuffer.readFrom
 + JETTY-345 fixed lost content with blocked NIO.
 + JETTY-347 Fixed type util init
 + JETTY-352 Object locks

jetty-6.1.3 - 04 May 2007
 + Handle CRLF for content in header optimization
 + JETTY-309 don't clear writable status until dispatch
 + JETTY-315 suppressed warning
 + JETTY-322 AJP13 cping and keep alive

jetty-6.1.2 - 01 May 2007
 + Improved unavailabile handling
 + sendError resets output state
 + Fixed session invalidation error in WadiSessionManager
 + Updated Wadi to version 2.0-M3
 + Added static member definition in WadiSessionManager
 + JETTY-322 fix ajp cpong response and close handling
 + JETTY-324 fix ant plugin
 + JETTY-328 updated jboss

jetty-6.1.2rc5 - 24 April 2007
 + set default keystore for SslSocketConnector
 + removed some compile warnings
 + Allow jsp-file to be / or /*
 + JETTY-305 delayed connection destroy
 + JETTY-309 handle close in multivalue connection fields.
 + JETTY-314 fix for possible NPE in Request.isRequestedSessionIdValid

jetty-6.1.2rc4 - 19 April 2007
 + JETTY-294 Fixed authentication reset
 + JETTY-299 handle win32 paths for object naming
 + JETTY-300 removed synchronized on dispatch
 + JETTY-302 correctly parse quoted content encodings
 + JETTY-303 fixed dual reset of generator
 + JETTY-304 Fixed authentication reset

jetty-6.1.2rc3 - 16 April 2007
 + Improved performance and exclusions for TLD scanning
 + MBean properties assume writeable unless marked RO
 + refactor of SessionManager and SessionIdManager for clustering
 + Improvements to allow simple setting of Cache-Control headers
 + AJP redirects https requests correctly
 + Fixed writes of unencoded char arrays.
 + JETTY-283 Parse 206 and 304 responses in client
 + JETTY-285 enable jndi for mvn jetty:run-war and jetty:run-exploded
 + JETTY-289 fixed javax.net.ssl.SSLException on binary file upload
 + JETTY-292 Fixed error page handler error pages
 + JETTY-293 fixed NPE on fast init
 + JETTY-294 Response.reset() resets headers as well as content
 + JETTY-295 Optional support of authenticated welcome files
 + JETTY-296 Close direct content inputstreams
 + JETTY-297 Recreate tmp dir on stop/start
 + JETTY-298 Names in JMX ObjectNames for context, servlets and filters

jetty-6.1.2rc2 - 27 March 2007
 + Enable the SharedStoreContextualiser for the WadiSessionManager(Database
   store for clustering)
 + AJP13 CPING request and CPONG response implemented
 + AJP13 Shutdown Request from peer implemented
 + AJP13 remoteUser, contextPath, servletPath requests implemented
 + Change some JNDI logging to debug level instead of info
 + Update jasper to glassfish tag SJSAS-9_1-B39-RC-14_Mar_2007
 + Optimized multi threaded init on startup servlets
 + Removed unneeded specialized TagLibConfiguration class from maven plugin
 + Refactor Scanner to increase code reuse with maven/ant plugins
 + Added RestFilter for PUT and DELETE from Aleksi Kallio
 + Make annotations work for maven plugin
 + JETTY-125 maven plugin: ensure test dependencies on classpath for
   <useTestClasspath>
 + JETTY-246 path encode cookies rather than quote
 + JETTY-254 prevent close of jar entry by bad JVMs
 + JETTY-256 fixed isResumed and work around JVM bug
 + JETTY-258 duplicate log message in ServletHandler
 + JETTY-260 Close connector before stop
 + JETTY-262 Allow acceptor thread priority to be adjusted
 + JETTY-263 Added implementation for authorizationType Packets
 + JETTY-265 Only quote cookie values if needed
 + JETTY-266 Fix deadlock with shutdown
 + JETTY-271 ResourceHandler uses resource for MimeType mapping
 + JETTY-272 Activate and Passivate events for sessions
 + JETTY-274 Improve flushing at end of request for blocking
 + JETTY-276 Partial fix for reset/close race
 + JETTY-277 Improved ContextHandlerCollection
 + JETTY-278 Session invalidation delay until no requests
 + JETTY-280 Fixed deadlock with two flushing threads
 + JETTY-284 Fixed stop connector race
 + JETTY-286 isIntegral and isConfidential methods overridden in
   SslSelectChannelConnector

jetty-6.1.2rc1 - 08 March 2007
 + TagLibConfiguration uses resource input stream
 + Improved handling of early close in AJP
 + add ajp connector jar to jetty-jboss sar
 + Improved Context setters for wadi support
 + fix Dump servlet to handle primitive array types
 + handle comma separated values for the Connection: header
 + Added option to allow null pathInfo within context
 + BoundedThreadPool queues rather than blocks excess jobs.
 + Support null pathInfo option for webservices deployed to jetty/jboss
 + Workaround to call SecurityAssocation.clear() for jboss webservices calls to
   ejbs
 + Ensure jetty/jboss uses servlet-spec classloading order
 + call preDestroy() after servlet/filter destroy()
 + Fix constructor for Constraint to detect wildcard role
 + Added support for lowResourcesIdleTime to SelectChannelConnector
 + JETTY-157 make CGI handle binary data
 + JETTY-175 JDBCUserRealm use getInt instead of getObject
 + JETTY-188 Use timer for session scavaging
 + JETTY-235 default realm name
 + JETTY-242 fix race condition with scavenging sessions when stopping
 + JETTY-243 FULL
 + JETTY-244 Fixed UTF-8 buffer overflow
 + JETTY-245 Client API improvements
 + JETTY-246 spaces in cookies
 + JETTY-248 setContentLength after content written
 + JETTY-250 protect attribute enumerations from modification
 + JETTY-252 Fixed stats handling of close connection
 + JETTY-254 prevent close of jar file by bad JVMs

jetty-6.1.2rc0 - 15 February 2007
 + JETTY-223 Fix disassociate of UserPrincipal on dispatches
 + JETTY-226 Fixed SSLEngine close issue
 + JETTY-232 Fixed use of override web.xml
 + JETTY-236 Buffer leak
 + JETTY-237 AJPParser Buffer Data Handling
 + JETTY-238 prevent form truncation
 + Patches from sybase for ClientCertAuthenticator
 + Coma separated cookies
 + Cometd timeout clients

jetty-6.1.2pre1 - 05 February 2007
 + JETTY-224 run build up to process-test before invoking jetty:run
 + Added error handling for incorrect keystore/truststore password in
   SslSelectChannelConnector
 + fixed bug with virtual host handling in ContextHandlerCollection
 + added win32service to standard build
 + refactored cometd to be continuation independent
 + allow ResourceHandler to use resource base from an enclosing ContextHandler

jetty-6.1.2pre0 - 01 February 2007
 + Fixed 1.4 method in jetty plus
 + Fixed generation of errors during jsp compilation for jsp-2.1
 + Added cometd jsonp transport from aabeling
 + Added terracotta cluster support for cometd
 + JETTY-213 request.isUserInRole(String) fixed
 + JETTY-215 exclude more transitive dependencies from tomcat jars for jsp-2.0
 + JETTY-216 handle AJP packet fragmentation
 + JETTY-218 handle AJP ssl key size and integer
 + JETTY-219 fixed trailing encoded chars in cookies
 + JETTY-220 fixed AJP content
 + JETTY-222 fix problem parsing faces-config.xml
 + add support for Annotations in servlet, filter and listener sources
 + improved writer buffering
 + moved JSON parser to util to support reuse
 + handle virtual hosts in ContextHandlerCollection
 + enable SslSelectChannelConnector to modify the SslEngine's client
   authentication settings

jetty-6.1.1 - 15 January 2007

jetty-6.1.1rc1 - 12 January 2007
 + Use timers for Rollover logs and scanner
 + JETTY-210 Build jsp-api-2.0 for java 1.4

jetty-6.1.1rc0 - 10 January 2007
 + Fixed unpacking WAR
 + extras/win32service download only if no JavaServiceWrapper exist
 + MultiPartFilter deleteFiles option
 + CGI servlet fails without exception
 + JETTY-209 Added ServletTester.createSocketConnector
 + JETTY-210 Build servlet-api-2.5 for java 1.4
 + JETTY-211 fixed jboss build
 + ensure response headers on AjaxFilter messsages turn off caching
 + start webapps on deployment with jboss, use isDistributed() method from
   WebAppContext
 + simplified chat demo

jetty-6.1.0 - 09 January 2007
 + Fixed unpacking WAR

jetty-6.1.0 - 05 January 2007
 + Improved config of java5 threadpool
 + Protect context deployer from Errors
 + Added WebAppContext.setCopyWebDir to avoid JVM jar caching issues.
 + GERONIMO-2677 refactor of session id handling for clustering
 + ServletTester sets content length
 + Added extras/win32service
 + JETTY-206 fixed AJP getServerPort and getRemotePort

jetty-6.1.0rc3 - 02 January 2007
 + JETTY-195 fixed ajp ssl_cert handling
 + JETTY-197 fixed getRemoteHost
 + JETTY-203 initialize ServletHandler if no Context instance
 + JETTY-204 setuid fix
 + setLocale does not use default content type
 + Use standard releases of servlet and jsp APIs.
 + implement resource injection and lifecycle callbacks declared in web.xml
 + extras/servlet-tester

jetty-6.1.0rc2 - 20 December 2006
 + AJP13Parser, throw IllegalStateException on unimplemented AJP13 Requests
 + ContextHandlerCollection is noop with no handlers
 + ensure servlets initialized if only using ServletHandler
 + fixed Jetty-197 AJP13 getRemoteHost()
 + Refactored AbstractSessionManager for ehcache
 + ensure classpath passed to jspc contains file paths not urls
 + JETTY-194 doubles slashes are significant in URIs
 + JETTY-167 cometd refactor
 + remove code to remove SecurityHandler if no constraints present
 + JETTY-201 make run-as work for both web container and ejb container in jboss
 + ensure com.sun.el.Messages.properties included in jsp-2.1 jar

jetty-6.1.0rc1 - 14 December 2006
 + simplified idle timeout handling
 + JETTY-193 MailSessionReference without authentication
 + JETTY-199 newClassPathResource
 + ensure unique name for ServletHolder instances
 + added cache session manager(pre-alpha)

jetty-6.1.0rc0 - 08 December 2006
 + JETTY-181 Allow injection of a java:comp Context
 + JETTY-182 Optionally set JSP classpath initparameter
 + Dispatcher does not protect javax.servlet attributes
 + DefaultHandler links virtual hosts.
 + Fixed cachesize on invalidate
 + Optimization of writers
 + ServletHandler allows non REQUEST exceptions to propogate
 + TCK fixes from Sybase:
 + Handle request content encodings
 + forward query attribute fix
 + session attribute listener
 + Servlet role ref
 + flush if content-length written
 + 403 for BASIC authorization failure
 + null for unknown named dispatches
 + JETTY-184 cometd connect non blocking
 + Support for RFC2518 102-processing response
 + JETTY-123 fix improved
 + Added org.mortbay.thread.concurrent.ThreadPool
 + Added extras/gwt
 + Fixed idle timeout
 + JETTY-189 ProxyConnection
 + Added spring ejb3 demo example
 + update jasper to glassfish SJSAS-9_1-B27-EA-07_Dec_2006
 + JETTY-185 tmp filename generation

jetty-6.1.0pre3 - 22 November 2006
 + fixed NIO endpoint flush. Avoid duplicate sends
 + CVE-2006-6969 Upgraded session ID generation to use SecureRandom
 + updated glassfish jasper to tag SJSAS-9_1-B25-EA-08_Nov_2006
 + Support TLS_DHE_RSA_WITH_AES_256_CBC_SHA
 + JETTY-180 XBean support for context deploy
 + JETTY-154 Cookies are double quotes only
 + Expose isResumed on Continuations
 + Refactored AJP generator

jetty-6.0.2 - 22 November 2006
 + Moved all modules updates from 6.1pre2 to 6.0
 + Added concept of bufferred endpoint
 + Added conversion Object -> ObjectName for the result of method calls made on
   MBeans
 + Added DataFilter configuration to cometd
 + added examples/test-jaas-webapp
 + Added extraClassPath to WebAppContext
 + Added hierarchical destroy of mbeans
 + Added ID constructor to AbstractSessionManager.Session
 + added isStopped() in LifeCycle and AbstractLifeCycle
 + Added override descriptor for deployment of RO webapps
 + add <Property> replacement in jetty xml config files
 + alternate optimizations of writer (use -Dbuffer.writers=true)
 + Allow session cookie to be refreshed
 + Apply queryEncoding to getQueryString
 + CGI example in test webapp
 + change examples/test-jndi-webapp so it can be regularly built
 + Default soLinger is -1 (disabled)
 + ensure "" returned for ServletContext.getContextPath() for root context
 + ensure sessions nulled out on request recycle; ensure session null after
   invalidate
 + ensure setContextPath() works when invoked from jetty-web.xml
 + fixed NIO endpoint flush. Avoid duplicate sends
 + Fixed NPE in bio.SocketEndPoint.getRemoteAddr()
 + Fixed resource cache flushing
 + Fixed tld parsing for maven plugin
 + HttpGenerator can generate requests
 + Improved *-mbean.properties files and specialized some MBean
 + JETTY-118 ignore extra content after close.
 + JETTY-119 cleanedup Security optimizatoin
 + JETTY-123 handle windows UNC paths
 + JETTY-126 handle content > Integer.MAX_VALUE
 + JETTY-129 ServletContextListeners called after servlets are initialized
 + JETTY-151 Idle timeout only applies to blocking operations
 + JETTY-154 Cookies are double quotes only
 + JETTY-171 Fixed filter mapping
 + JETTY-172 use getName() instead of toString
 + JETTY-173 restore servletpath after dispatch
 + Major refactor of SelectChannel EndPoint for client selector
 + make .tag files work in packed wars
 + Plugin shutdown context before stopping it.
 + Refactored session lifecycle and additional tests
 + release resource lookup in Default servlet
 + (re)make JAAS classes available to webapp classloader
 + Reverted UnixCrypt to use coersions (that effected results)
 + Session IDs can change worker ID
 + Simplified ResourceCache and Default servlet
 + SocketConnector closes all connections in doStop
 + Upgraded session ID generation to use SecureRandom
 + updated glassfish jasper to tag SJSAS-9_1-B25-EA-08_Nov_2006
 + Support TLS_DHE_RSA_WITH_AES_256_CBC_SHA

jetty-5.1.14 - 09 August 2007
 + patched with correct version
 + JETTY-155 force close with content length.
 + JETTY-369 failed state in Container

jetty-5.1.13
 + Sourceforge 1648335: problem setting version for AJP13

jetty-5.1.12 - 22 November 2006
 + Added support for TLS_DHE_RSA_WITH_AES_256_CBC_SHA
 + Upgraded session ID generation to use SecureRandom
 + Quote single quotes in cookies
 + AJP protected against bad requests from mod_jk
 + JETTY-154 Cookies ignore single quotes

jetty-4.2.27 - 22 November 2006
 + Upgraded session ID generation to use SecureRandom
 + AJP protected against bad requests from mod_jk

jetty-6.1.0pre2 - 20 November 2006
 + Added extraClassPath to WebAppContext
 + Fixed resource cache flushing
 + Clean up jboss module licensing

jetty-6.1.0pre1 - 19 November 2006
 + Use ContextDeployer as main deployer in jetty.xml
 + Added extras/jboss
 + Major refactor of SelectChannel EndPoint for client selector
 + Fixed NPE in bio.SocketEndPoint.getRemoteAddr()
 + Reverted UnixCrypt to use coersions (that effected results)
 + JETTY-151 Idle timeout only applies to blocking operations
 + alternate optimizations of writer (use -Dbuffer.writers=true)
 + JETTY-171 Fixed filter mapping
 + JETTY-172 use getName() instead of toString
 + JETTY-173 restore servletpath after dispatch
 + release resource lookup in Default servlet
 + Simplified ResourceCache and Default servlet
 + Added override descriptor for deployment of RO webapps
 + Added hierarchical destroy of mbeans

jetty-6.1.0pre0 - 21 October 2006
 + add <Property> replacement in jetty xml config files
 + make .tag files work in packed wars
 + add hot deployment capability
 + ensure setContextPath() works when invoked from jetty-web.xml
 + ensure sessions nulled out on request recycle; ensure session null after
   invalidate
 + ensure "" returned for ServletContext.getContextPath() for root context
 + Fixed tld parsing for maven plugin
 + Improved *-mbean.properties files and specialized some MBean
 + Added conversion Object -> ObjectName for the result of method calls made on
   MBeans
 + JETTY-129 ServletContextListeners called after servlets are initialized
 + change examples/test-jndi-webapp so it can be regularly built
 + added isStopped() in LifeCycle and AbstractLifeCycle
 + fixed isUserInRole checking for JAASUserRealm
 + fixed ClassCastException in JAASUserRealm.setRoleClassNames(String[])
 + add a maven-jetty-jspc-plugin to do jspc precompilation
 + added examples/test-jaas-webapp
 + (re)make JAAS classes available to webapp classloader
 + CGI example in test webapp
 + Plugin shutdown context before stopping it.
 + Added concept of bufferred endpoint
 + Factored ErrorPageErrorHandler out of WebAppContext
 + Refactored ErrorHandler to avoid statics
 + Transforming classloader does not transform resources.
 + SocketConnector closes all connections in doStop
 + Improved charset handling in URLs
 + minor optimization of bytes to UTF8 strings
 + JETTY-112 ContextHandler checks if started
 + JETTY-113 support optional query char encoding on requests
 + JETTY-114 removed utf8 characters from code
 + JETTY-115 Fixed addHeader
 + added cometd chat demo
 + JETTY-119 cleanedup Security optimizatoin
 + Refactored session lifecycle and additional tests
 + JETTY-121 init not called on externally constructed servlets
 + JETTY-124 always initialize filter caches
 + JETTY-126 handle content > Integer.MAX_VALUE
 + JETTY-123 handle windows UNC paths
 + JETYY-120 SelectChannelConnector closes all connections on stop
 + Added ID constructor to AbstractSessionManager.Session
 + Allow session cookie to be refreshed
 + Added DataFilter configuration to cometd
 + Added extras/setuid to support start as root
 + Apply queryEncoding to getQueryString
 + JETTY-118 ignore extra content after close.
 + HttpGenerator can generate requests
 + Ported HtAccessHandler
 + Start of a client API
 + Session IDs can change worker ID
 + Default soLinger is -1 (disabled)
 + AJP Connector

jetty-5.1.11 - 08 October 2006
 + fixed ByteBufferOutputStream capacity calculation
 + Fixed AJP handling of certificate length (1494939)
 + Fixed AJP chunk header (1507377)
 + Fixed order of destruction event calls
 + Fix to HttpOutputStream from M.Traverso
 + Default servlet only uses setContentLength on wrapped responses

jetty-4.2.26 - 08 October 2006
 + Backport of AJP fixes

jetty-6.0.1 - 24 September 2006
 + fixed isUserInRole checking for JAASUserRealm
 + fixed ClassCastException in JAASUserRealm.setRoleClassNames(String[])
 + Improved charset handling in URLs
 + Factored ErrorPageErrorHandler out of WebAppContext
 + Refactored ErrorHandler to avoid statics
 + JETTY-112 ContextHandler checks if started
 + JETTY-114 removed utf8 characters from code
 + JETTY-115 Fixed addHeader
 + JETTY-121 init not called on externally constructed servlets
 + minor optimization of bytes to UTF8 strings
 + JETTY-113 support optional query char encoding on requests
 + JETTY-124 always initialize filter caches
 + JETYY-120 SelectChannelConnector closes all connections on stop

jetty-6.0.0 - 10 September 2006
 + SocketConnector closes all connections in doStop
 + Conveniance builder methods for listeners and filters
 + Transforming classloader does not transform resources.
 + Plugin shutdown context before stopping it.

jetty-6.0.0rc4 - 05 September 2006
 + bind jetty-env.xml entries to java:comp/env
 + JETTY-107 Poor cast in SessionDump demo.
 + Set charset on error pages

jetty-6.0.0rc3 - 01 September 2006
 + pulled 6.0.0 branch
 + JETTY-103
 + Move MailSessionReference to org.mortbay.naming.factories
 + Less verbose handling of BadResources from bad URLs
 + Avoid double error handling of Bad requests
 + don't warn for content length on head requests
 + JETTY-104 (raised glassfish ISSUE-1044) hide JSP forced path attribute
 + JETTY-68 Complete request after sendRedirect
 + Transferred the sslengine patch from the patches directory to extras

jetty-6.0.0rc2 - 25 August 2006
 + use mvn -Dslf4j=false jetty:run to disable use of slf4j logging with
   jdk1.4/jsp2.0
 + added org.apache.commons.logging package to system classes that can't be
   overridden by a webapp classloader
 + mvn -Djetty.port=x jetty:run uses port number given for the default
   connector
 + Fixed NPE when no resource cache
 + Refactored WebXmlConfiguration to allow custom web.xml resource
 + Moved more utility packagtes to the util jar
 + Direct buffer useage is optional
 + Destroy HttpConnection to improve buffer pooling
 + Timestamp in StdErrLog

jetty-6.0.0rc1 - 16 August 2006
 + Support for binding References and Referenceables and javax.mail.Sessions in
   JNDI
 + Added TransformingWebAppClassLoader for spring 2.0 byte code modification
   support
 + JETTY-90
 + Fixed FD leak for bad TCP acks. JETTY-63
 + JETTY-87
 + Change path mapping so that a path spec of /foo/* does not match /foo.bar :
   JETTY-88
 + add <requestLog> config param to jetty plugin
 + JETTY-85 JETTY-86 (TrustManager and SecureRandom are now configurable;
   better handling of null/default values)
 + parse jsp-property-group in web.xml for additional JSP servlet mappings
 + protected setContentType from being set during include
 + JETTY-91
 + added modules/spring with XmlBeanFactory configuration
 + removed support for lowResources from SelectChannelConnector
 + added start of cometd implementation (JSON only)
 + added start of grizzly connector
 + removed org.mortbay. from context system classes configuration
 + -DSTOP.PORT must be specified.
 + moved optional modules to extras
 + fixed bug that caused Response.setStatus to ignore the provided message
 + refactored resource cache
 + Allow direct filling of buffers for uncached static content.
 + Added simple ResourceHandler and FileServer example

jetty-6.0.0rc0 - 07 July 2006
 + change prefix from "jetty6" to just "jetty" for plugin: eg is now mvn
   jetty:run
 + allow <key> or <name> in <systemProperty> for plugin
 + simplified jetty.xml with new constructor injections
 + added setters and getters on SessionManager API for session related config:
   cookie name, url parameter name, domain, max age and path.
 + add ability to have a lib/ext dir from which to recursively add all jars and
   zips to the classpath
 + patch to allow Jetty to use JSP2.1 from Glassfish instead of Jasper from
   Tomcat
 + fixed classesDirectory param for maven plugin to be configurable
 + ensure explicitly set tmp directory called "work" is not deleted on exit
 + ensure war is only unpacked if war is newer than "work" directory
 + change name of generated tmp directory to be
   "Jetty_"+host+"_"+port+"_"+contextpath+"_"+virtualhost
 + Cleaned up idle expiry.
 + Ssl algorithm taken from system property
 + Added 8 random letters&digits to Jetty-generated tmp work dir name to ensure
   uniqueness
 + Simplify runtime resolution of JSP library for plugin
 + Ensure mvn clean cleans the build
 + Do not wrap EofException with EofException
 + reverse order for destroy event listeners
 + added StatisticsHandler and statistics on Connector.
 + Simplified Servlet Context API
 + Added maximum limit to filter chain cache.
 + refactor HttpChannelEndPoint in preparation for SslEngine
 + ContextHandlerCollection addContext and setContextClass
 + Discard excess bytes in header buffer if connection is closing
 + Updated javax code from
   http://svn.apache.org/repos/asf/tomcat/tc6.0.x/trunk/java/javax@417727
 + Threadpool does not need to be a LifeCycle
 + support graceful shutdown
 + Added WebAppContextClassLoader.newInstance to better support exensible
   loaders.
 + immutable getParameterMap()
 + support <load-on-startup> for SingleThreadModel
 + changed ServletContext.getResourcePaths()  to not return paths containing
   double slashes
 + fixed HttpGenerator convertion of non UTF-8: JETTY-82
 + added html module from jetty 5 - but deprecated until maintainer found

jetty-6.0.0beta17 - 01 June 2006
 + Added config to disable file memory mapped buffers for windows
 + Added Request.isHandled()
 + Refactored Synchronization of SelectChannelConnector
 + Recovered repository from Codehaus crash
 + ContextHandler.setConnectors replace setHosts
 + Connector lowResourceMaxIdleTime  implemented.
 + Default servlet checks for aliases resources
 + Added clover reports and enough tests to get >50% coverage
 + Fixed IE SSL issue.
 + Implemented runAs on servlets
 + Flush will flush all bytes rather than just some.
 + Protected WEB-INF and META-INF
 + don't reset headers during forward
 + BoundedThreadPool.doStop waits for threads to complete

jetty-6.0.0beta16 - 12 May 2006
 + remove a couple of System.err.printlns
 + replace backwards compativle API in UrlEncoded

jetty-6.0.0beta15 - 11 May 2006
 + Added Server attribute org.mortbay.jetty.Request.maxFormContentSize
 + Renamed NotFoundHandler to DefaultHandler
 + Added automatic scan of all WEB-INF/jetty-*.xml files for plugin
 + Added <scanTargets> parameter to allow other locations to scan for plugin
 + Major refactor to simplify Server and handler hierarchy
 + setSendServerVersion method added to Server to control sending of Server:
   http header
 + removed SelectBlockingChannelConnector (unmaintained)
 + Improved HttpException
 + Moved more resources to resources
 + Added ThrottlingFilter and fixed race in Continuations
 + Added taglib resources to 2.1 jsp api jar
 + Reset of timer task clears expiry
 + improved MBeanContainer object removal
 + ContextHandler.setContextPath can be called after start.
 + Fixed handling of params after forward
 + Added --version to start.jar
 + Added embedded examples
 + Simplified DefaultServlet static content buffering
 + readded BoundedThreadPool shrinking (and then fixed resulting deadlock)
 + improved MBean names
 + improved support for java5 jconsole
 + Session scavenger threads from threadpool
 + Thread names include URI if debug set
 + don't accept partial authority in request line.
 + enforce 204 and 304 have no content

jetty-6.0.0beta14 - 09 April 2006
 + ignore dirs and files that don't exist in plugin scanner
 + added support for stopping jetty using "java -jar start.jar --stop"
 + added configurability for webdefault.xml in maven plugin
 + adding InvokerServlet
 + added ProxyServlet
 + stop JDBCUserRealm coercing all credentials to String
 + Change tmp dir of plugin to work to be in line with jetty convention
 + Modify plugin to select JSP impl at runtime
 + Use start.config to select which JSP impl at runtime based on jdk version
 + Added JSP 2.1 APIs from apache
 + Added Jasper 2.1 as jesper (jasper without JCL)
 + Started readding logging to jesper using jdk logging
 + fixed priority of port from url over host header
 + implemented request.isUserInRole
 + securityHandler removed if not used.
 + moved test webapps to examples directory
 + improved contentType handling and test harness
 + fixed forward bug (treated as include)
 + fixed HttpField iterator
 + added jetty-util.jar module
 + added reset to Continuation

jetty-6.0.0beta12 - 16 March 2006
 + Fixed maven plugin JNDI for redeploys
 + Fixed tld discovery for plugin (search dependencies)
 + Fixed JettyPlus for root contexts
 + Fixed error handling in error page
 + Added JSP2.0 demos to test webapp
 + Upgraded jasper to 5.5.15
 + Added provider support to SslListener
 + Log ERROR for runtimeExceptions

jetty-6.0.0beta11 - 14 March 2006
 + added JAAS
 + added webapp-specific JNDI entries
 + added missing Configurations for maven plugin
 + fixed FORM authentication
 + moved dtd and xsd to standard javax location
 + added patch to use joda-time
 + refactored session ID management
 + refactored configuration files and start()
 + fixed ; decoding in URIs
 + Added HttpURI and improved UTF-8 parsing.
 + refactored writers and improved UTF-8 generation.

jetty-6.0.0beta10 - 25 February 2006
 + Added support for java:comp/env
 + Added support for pluggable transaction manager
 + Forward masks include attributes and vice versa
 + Fixed default servlet handling of includes
 + Additional accessors for request logging
 + added getLocalPort() to connector
 + Fixed content-type for range requests
 + Fix for sf1435795 30sec delay from c taylor
 + Fix for myfaces and include with close
 + Fix sf1431936 don't chunk the chunk
 + Fix http://jira.codehaus.org/browse/JETTY-6. hi byte reader
 + Updates javax to MR2 release

jetty-6.0.0beta9 - 09 February 2006
 + PathMap for direct context mapping.
 + Refactored chat demo and upgraded prototype.js
 + Continuation cleanup
 + Fixed unraw decoding of query string
 + Fixed dispatch of wrapped requests.
 + Fixed double flush of short content.
 + Added request log.
 + Added CGI servlet.
 + Force a tempdir to be set.
 + Force jasper scratch dir.
 + fixed setLocale bug sf1426940
 + Added TLD tag listener handling.

jetty-6.0.0beta8 - 24 January 2006
 + fixed dispatch of new session problem. sf:1407090
 + reinstated rfc2616 test harness
 + Handle pipeline requests without hangs
 + Removed queue from thread pool.
 + improved caching of content types
 + fixed bug in overloaded write method on HttpConnection (reported against
   Tapestry4.0)
 + hid org.apache.commons.logging and org.slf4j packages from webapp
 + maven-jetty6-plugin stopped transitive inclusion of log4j and
   commons-logging from commons-el for jasper
 + patch to remove spurious ; in HttpFields
 + improve buffer return mechanism.
 + conveniance addHandler removeHandler methods
 + maven-jetty6-plugin: ensure compile is done before invoking jetty
 + maven-jetty6-plugin: support all types of artifact dependencies

jetty-6.0.0Beta7
 + Fixed infinite loop with chunk handling
 + Faster header name lookup
 + removed singleton Container
 + reduced info verbosity
 + null dispatch attributes not in names
 + maven-jetty6-plugin added tmpDirectory property
 + maven-jetty6-plugin stopped throwing an error if there is no target/classes
   directory

jetty-6.0.0Beta6
 + Fixed issue with blocking reads
 + Fixed issue with unknown headers
 + optimizations

jetty-6.0.0Beta5
 + Moved to SVN
 + Fixed writer char[] creations
 + Added management module for mbeans

jetty-6.0.0Beta4
 + System property support in plugin
 + CVE-2006-2758 Fixed JSP visibility security issue.
 + Improved jetty-web.xml access to org.mortbay classes.
 + Jasper 5.5.12

jetty-6.0.0Beta3
 + Fixed error in block read
 + Named dispatch.
 + Fixed classloader issue with server classes

jetty-6.0.0Beta2
 + merged util jar back into jetty jar
 + Simpler continuation API
 + loosely coupled with JSP servlet
 + loosely coupled with SLF4J
 + Improved reuse of HttpField values and cookies.
 + Improved buffer return

jetty-6.0.0Beta1
 + Servlet 2.5 API
 + SSL connector
 + maven2 plugin
 + shutdown hook
 + refactored start/stop
 + Implemented all listeners
 + Error pages
 + Virtual hosts
 + Multiple select sets

jetty-6.0.0Beta0
 + Maven 2 build
 + Dispatcher parameters
 + UTF-8 encoding for URLs
 + Fixed blocking read

jetty-6.0.0APLPA3
 + Added demo for Continuations
 + Jasper and associated libraries.

jetty-6.0.0ALPHA2
 + Continuations - way cool way to suspend a request and retry later.
 + Dispatchers
 + Security

jetty-6.0.0ALPHA1
 + Filters
 + web.xml handling

jetty-6.0.0ALPHA0
 + Totally rearchitected and rebuilt, so 10 years of cruft could be removed!
 + Improved "dependancy injection" and "inversion of control" design of
   components
 + Improved "interceptor" design of handlers
 + Smart split buffer design allows large buffers to only be allocated to
   active connections. The resulting memory savings allow very large buffers to
   be used, which increases the chance of efficient asynchronous flushing and
   of avoiding chunking.
 + Optional use of NIO Buffering so that efficient direct buffers and memory
   mapped files can be used.
 + Optional use of NIO non-blocking scheduling so that threads are not
   allocated per connection.
 + Optional use of NIO gather writes, so that for example a HTTP header and a
   memory mapped
 + file may be sent as sent is a single operation.
 + Missing Security
 + Missing Request Dispatchers
 + Missing web.xml based configuration
 + Missing war support

jetty-5.1.11RC0 - 05 April 2006
 + stop JDBCUserRealm forcing all credentials to be String
 + force close with shutdownOutput for win32
 + NPE protection if desirable client certificates
 + Added provider support to SslListener
 + logging improvements for servlet and runtime exceptions
 + Fixed AJP handling of ;jsessionid.
 + improved contentType param handling

jetty-5.1.10 - 05 January 2006
 + Fixed path aliasing with // on windows.
 + Fix for AJP13 with multiple headers
 + Fix for AJP13 with encoded path
 + Remove null dispatch attributes from getAttributeNames
 + Put POST content default back to iso_8859_1. GET is UTF-8 still

jetty-4.2.25 - 04 January 2006
 + Fixed aliasing of // for win32

jetty-5.1.9 - 07 December 2005
 + Fixed wantClientAuth(false) overriding netClientAuth(true)

jetty-6.0.0betaX
 + See http://jetty.mortbay.org/jetty6 for 6.0 releases

jetty-5.1.8 - 07 December 2005
 + Fixed space in URL issued created in 5.1.6

jetty-5.1.7 - 07 December 2005

jetty-5.1.7rc0 - 06 December 2005
 + improved server stats
 + char encoding for MultiPartRequest
 + fixed merging of POST params in dispatch query string.
 + protect from NPE in dispatcher getValues
 + Updated to 2.6.2 xerces
 + JSP file servlet mappings copy JspServlet init params.
 + Prefix servlet context logs with org.mortbay.jetty.context
 + better support for URI character encodings
 + use commons logging jar instead of api jar.

jetty-5.1.6 - 18 November 2005
 + CVE-2006-2758 Fixed JSP visibility security issue.
 + Improved jetty-web.xml access to org.mortbay classes.

jetty-5.1.5 - 10 November 2005
 + Improved shutdown hook
 + Improved URL Decoding
 + Improved mapping of JSP files.

jetty-5.1.5rc2 - 07 October 2005
 + Reverted dispatcher params to RI rather than spec behaviour.
 + ProxyHandler can handle chained proxies
 + unsynchronized ContextLoader
 + ReFixed merge of Dispatcher params
 + public ServerMBean constructor
 + UTF-8 encoding for URLs
 + Response.setLocale will set locale even if getWriter called.

jetty-5.1.5rc1 - 23 August 2005
 + upgraded to commons logging 1.0.4
 + Release commons logging factories when stopping context.
 + Fixed illegal state with chunks and 100 continue - Tony Seebregts
 + Fixed PKCS12Import input string method
 + Fixed merge of Dispatcher parameters
 + Encoded full path in ResourceHandler directory listing
 + handle extra params after charset in header
 + Fixed 100-continues with chunking and early commit

jetty-5.1.5rc0 - 16 August 2005
 + Fixed component remove memory leak for stop/start cycles
 + Facade over commons LogFactory so that discovery may be avoided.
 + Applied ciphersuite patch from tonyj
 + Authenticators use servlet sendError
 + CGI sets SCRIPT_FILENAME
 + HttpTunnel timeout
 + NPE protection for double stop in ThreadedServer
 + Expect continues only sent if input is read.

jetty-5.1.4 - 05 June 2005
 + Fixed FTP close issue.
 + setup MX4J with JDK1.5 in start.config
 + set classloader during webapp doStop
 + NPE protection in ThreadedServer
 + ModelMBean handles null signatures
 + Change JAAS impl to be more flexible on finding roles

jetty-5.1.4rc0 - 19 April 2005
 + ServletHttpContext correctly calls super.doStop.
 + HttpServer delegates component handling to Container.
 + Allow ServletHandler in normal HttpContext again.
 + Stop start.jar putting current directory on classpath.
 + More protection from null classloaders.
 + Turn off web.xml validation for JBoss.

jetty-5.1.3 - 07 April 2005
 + Some minor code janitorial services

jetty-4.2.24 - 07 April 2005

jetty-5.1.3rc4 - 31 March 2005
 + Moved servlet request wrapping to enterContextScope for geronimo security
 + refixed / mapping for filters
 + Allow XmlConfiguration to start with no object.
 + updated to mx4j 3.0.1
 + rework InitialContextFactory to use static 'default' namespace
 + make java:comp/env immutable for webapps as per J2EE spec

jetty-5.1.3rc3 - 20 March 2005
 + removed accidental enablement of DEBUG for JettyPlus jndi in
   log4j.properties
 + fixed "No getter or setter found" mbean errors

jetty-5.1.3rc2 - 16 March 2005
 + Updated JSR154Filter for ERROR dispatch
 + Fixed context to _context refactory error

jetty-5.1.3rc1 - 13 March 2005
 + Fixed typo in context-param handling.
 + update to demo site look and feel.
 + Fixed principal naming in FormAuthenticator
 + JettyPlus updated to JOTM 2.0.5, XAPool 1.4.2

jetty-4.2.24rc1
 + Fixed principal naming in FormAuthenticator

jetty-5.1.3rc0 - 08 March 2005
 + Flush filter chain caches on servlet/filter change
 + Fixed rollover filename format bug
 + Fixed JSR154 error dispatch with explicit pass of type.
 + Allow system and server classes to be configured for context loader.
 + IOException if EOF read during chunk.
 + Fixed HTAccess crypt salt handling.
 + Added simple xpath support to XmlParser
 + Added TagLibConfiguration to search for listeners in TLDs.
 + Added SslListener for 1.4 JSSE API.
 + Fixed moderate load preventing ThreadPool shrinking.
 + Added logCookie and logLatency support to NCSARequestLog
 + Added new JAAS callback to allow extra login form fields in authentication

jetty-4.2.24rc0 - 08 March 2005
 + Back ported Jetty 5 ThreadedServer and ThreadPool
 + Added logCookie and logLatency support to NCSARequestLog

jetty-5.1.2 - 18 January 2005
 + Added id and ref support to XmlConfiguration
 + Cleaned up AbstractSessionManager synchronization.
 + Fixed potential concurrent login problem with JAAS
 + Apply patch #1103953

jetty-4.2.23 - 16 January 2005
 + Cleaned up AbstractSessionManager synchronization.
 + Fixed potential concurrent login problem with JAAS

jetty-5.1.2pre0 - 22 December 2004
 + Fixed case of Cookie parameters
 + Support Secure and HttpOnly in session cookies
 + Modified useRequestedID handling to only use IDs from other contexts
 + Added global invalidation to AbstractSessionManager
 + UnavailableException handling from handle
 + Fixed suffix filters

jetty-4.2.23RC0 - 17 December 2004
 + LineInput handles readers with small internal buffer
 + Added LogStream to capture stderr and stdout to logging
 + Support Secure and HttpOnly in session cookies
 + Build unsealed jars

jetty-5.1.1 - 01 December 2004

jetty-5.1.1RC1
 + Some minor findbugs code cleanups
 + Made more WebApplicationHandle configuration methods public.
 + Fixed ordering of filters with multiple interleaved mappings.
 + Allow double // within URIs
 + Applied patch for MD5 hashed credentials for MD5

jetty-5.1.1RC0 - 17 November 2004
 + fix for adding recognized EventListeners
 + fix commons logging imports to IbmJsseListener
 + added new contributed shell start/stop script
 + excluded ErrorPageHandler from standard build in extra/jdk1.2 build

jetty-5.1.0 - 14 November 2004

jetty-5.1.RC1 - 24 October 2004
 + Allow JSSE listener to be just confidential or just integral.
 + Fixed NPE for null contenttype
 + improved clean targets
 + when committed setHeader is a noop rather than IllegalStateException
 + Partially flush writers on every write so content length can be detected.
 + Build unsealed jars
 + default / mapping does not apply to Filters
 + many minor cleanups suggested from figbug utility
 + Allow multiple accepting threads

jetty-5.1.RC0 - 11 October 2004
 + Fixed many minor issues from J2EE 1.4 TCK testing See sf.net bugs 1031520 -
   1032205
 + Refactored, simplified and optimized HttpOutputStream
 + LineInput handles readers with small internal buffer
 + Added LogStream to capture stderr and stdout to logging
 + Added filter chain cache
 + Added JSR77 servlet statistic support
 + Refactored webapp context configurations
 + Added LifeCycle events and generic container.
 + Upgraded to ant-1.6 for jasper
 + Fixed HTAccessHandler
 + JBoss 4.0.0 support

jetty-5.0.0 - 10 September 2004

jetty-5.0.RC4 - 05 September 2004
 + Fixed configuration of URL alias checking
 + JettyJBoss: Use realm-name from web.xml if present, otherwise use
   security-domain from jboss-web.xml

jetty-5.0.RC3 - 28 August 2004
 + DIGEST auth handles qop, stale and maxNonceAge.
 + Less verbose warning for non validating xml parser.
 + fixed jaas logout for jetty-jboss
 + fixed deployment of ejb-link elements in web.xml with jboss
 + Update to jasper 5.0.27
 + Added parameters for acceptQueueSize and lowResources level.
 + Changed default URI encoding to UTF-8
 + Fixes to work with java 1.5
 + JettyPlus upgrade to XAPool 1.3.3. and HSQLDB 1.7.2
 + JettyPlus addition of pluggable DataSources
 + Always say close for HTTP/1.0 non keep alive.

jetty-4.2.22
 + fixed jaas logout for jetty-jboss integration
 + fixed deployment of ejb-link elements in web.xml for jboss
 + Added parameters for acceptQueueSize and lowResources level.

jetty-5.0.RC2 - 02 July 2004
 + Fixed DIGEST challenge delimiters
 + HTAccess calls UnixCrypt correctly
 + integrated jetty-jboss with jboss-3.2.4
 + Error dispatchers are always GET requests.
 + OPTIONS works for all URLs on default servlet
 + add JMX support for JettyPlus
 + add listing of java:comp/env for webapp with JMX
 + make choice of override of JNDI ENC entries: config.xml or web.xml
 + Default servlet may use only pathInfo for resource
 + Fixed session leak in j2ee
 + Fixed no-role security constraint combination.
 + Fix to use runas roles during servlet init and destroy
 + Fixed JAAS logout
 + HttpContext sendError for authentication errors

jetty-4.2.21 - 02 July 2004
 + integrated jetty-jboss with jboss-3.2.4
 + add JMX support for JettyPlus
 + add listing of java:comp/env for webapp with JMX
 + make choice of override of JNDI ENC entries: config.xml or web.xml
 + Fixed JAAS logout

jetty-5.0.RC1 - 24 May 2004
 + Changed to apache 2.0 license
 + added extra/etc/start-plus.config to set up main.class for jettyplus
 + maxFormContentLength may be unlimited with <0 value
 + Fixed HTTP tunnel timeout setting.
 + Improved handling of exception from servlet init.
 + FORM auth redirects to context on a re-auth
 + Handle multiple virutal hosts from JBoss 3.2.4RC2

jetty-4.2.20 - 22 May 2004
 + maxFormContentLength may be unlimited with <0 value
 + Fixed HTTP tunnel timeout setting.
 + Improved handling of exception from servlet init.
 + FORM auth redirects to context on a re-auth

jetty-5.0.0RC0 - 07 April 2004
 + Updated JettyPlus to JOTM 1.4.3 (carol-1.5.2, xapool-1.3.1)
 + ServletContext attributes wrap HttpContext attributes.
 + Factored out XML based config from WebApplicationContext
 + Improved RequestLog performance
 + Fixed j2se 1.3 problem with HttpFields
 + Default servlet respectes servlet path
 + Fixed setCharacterEncoding for parameters.
 + Fixed DOS problem
 + Worked around bad jboss URL handler in XMLParser
 + Forced close of connections over stop/start
 + ProxiedFor field support added to NCSARequestLog
 + Fixed Default servlet for non empty servlet paths
 + Updated mx4j to V2
 + Updated jasper to 5.0.19
 + Changed dist naming convention to lowercase

jetty-4.2.20RC0 - 07 April 2004
 + Worked around bad jboss URL handler in XMLParser
 + Forced close of connections over stop/start
 + HttpFields protected headers
 + ProxiedFor field support added to NCSARequestLog
 + Fixed Default servlet for non empty servlet paths
 + Changed dist naming convention to lowercase

jetty-4.2.19 - 19 March 2004
 + Fixed DOS attack problem

jetty-5.0.beta2 - 12 February 2004
 + Added skeleton JMX MBean for jetty plus
 + Fixed HEAD with empty chunk bug.
 + Fixed jetty.home/work handling
 + Fixed setDate thread safety
 + Fixed SessionManager init
 + Improved low thread handling
 + FileResource better handles non sun JVM
 + Monitor closes socket before exit
 + Updated to Japser 5.0.16
 + RequestDispatcher uses request encoding for query params
 + Fixed busy loop in threadpool run
 + Reorganized ServletHolder init
 + Added log4j context repository to jettyplus
 + NPE guard for no-listener junit deployment
 + Added experimental NIO listeners again.
 + fixed filter dispatch configuration.
 + fixed lazy authentication with FORMs

jetty-4.2.18 - 01 March 2004
 + Added log4j context repository to jettyplus
 + NPE guard for no-listener junit deployment
 + Improved log performance
 + Fixed j2se 1.3 problem with HttpFields
 + Suppress some more IOExceptions
 + Default servlet respectes servlet path

jetty-4.2.17 - 01 February 2004
 + Fixed busy loop in threadpool run
 + Reorganized ServletHolder init

jetty-4.2.16 - 30 January 2004
 + Fixed setDate multi-cpu race
 + Improved low thread handling
 + FileResource better handles non sun JVM
 + Fixed HttpTunnel for JDK 1.2
 + Monitor closes socket before exit
 + RequestDispatcher uses request encoding for query params
 + Update jasper to 4.1.29

jetty-5.0.beta1 - 24 December 2003
 + SecurityConstraints not reset by stop() on custom context
 + Fixed UnixCrypt handling in HTAccessHandler
 + Added patch for JBoss realm single sign on
 + Reorganized FAQ
 + Env variables for CGI
 + Removed support for old JBoss clustering

jetty-4.2.15 - 24 December 2003
 + SecurityConstraints not reset by stop() on custom context
 + Fixed UnixCrypt handling in HTAccessHandler
 + Added patch for JBoss realm single sign on
 + Environment variables for CGI
 + Removed support for old JBoss clustering

jetty-5.0.beta0 - 22 November 2003
 + Removed support for HTTP trailers
 + PathMap uses own Map.Entry impl for IBM JVMs
 + Use ${jetty.home}/work or WEB-INF/work for temp directories if present
 + Protect ThreadPool.run() from interrupted exceptions
 + Added org.mortbay.http.ErrorHandler for error pages.
 + Fixed init race in HttpFields cache
 + Allow per listener handlers
 + Added MsieSslHandler to handle browsers that don't grok persistent SSL (msie
   5)
 + Respect content length when decoding form content.
 + JBoss integration uses writer rather than stream for XML config handling
 + Expire pages that contain set-cookie as per RFC2109 recommendation
 + Updated jasper to 5.0.14beta
 + Removed the CMR/CMP distributed session implementation

jetty-4.2.15rc0 - 22 November 2003
 + PathMap uses own Map.Entry impl for IBM JVMs
 + Race in HttpFields cache
 + Use ${jetty.home}/work or WEB-INF/work for temp directories if present
 + Protect ThreadPool.run() from interrupted exceptions
 + Added org.mortbay.http.ErrorHandler for error pages.
 + JsseListener checks UserAgent for browsers that can't grok persistent SSL
   (msie5)
 + Removed the CMR/CMP distributed session implementation

jetty-4.2.14 - 04 November 2003
 + respect content length when decoding form content.
 + JBoss integration uses writer rather than stream for XML config handling
 + Fixed NPE in SSO
 + Expire pages that contain set-cookie as per RFC2109 recommendation

jetty-5.0.alpha3 - 19 October 2003
 + Reworked Dispatcher to better support cross context sessions.
 + Use File.toURI().toURL() when jdk 1.2 alternative is available.
 + Priority added to ThreadPool
 + replaced win32 service with http://wrapper.tanukisoftware.org
 + FileClassPath derived from walk of classloader hierarchy.
 + Implemented security constraint combinations
 + Set TransactionManager on JettyPlus datasources and pools
 + Fixed null pointer if no sevices configured for JettyPlus
 + Updated jasper and examples to 5.0.12
 + Lazy authentication if no auth constraint.
 + Restore servlet handler after dispatch
 + Allow customization of HttpConnections
 + Failed requests excluded from duration stats

jetty-4.2.14RC1 - 19 October 2003
 + Reworked Dispatcher to better support cross context sessions.
 + Added UserRealm.logout and arrange for form auth
 + Allow customization of HttpConnections
 + Failed requests excluded from

jetty-4.2.14RC0 - 07 October 2003
 + Correctly setup context classloader in cross context dispatch.
 + Put a semi busy loop into proxy tunnels for IE problems
 + Fixed handling of error pages for IO and Servlet exceptions
 + updated extra/j2ee to jboss 3.2.1+
 + Use File.toURI().toURL() when jdk 1.2 alternative is available.
 + cookie timestamps are in GMT
 + Priority on ThreadedServer
 + replaced win32 service with http://wrapper.tanukisoftware.org
 + Build fileclasspath from a walk of the classloaders
 + Set TransactionManager on JettyPlus datasources and pools
 + Fixed null pointer if no sevices configured for JettyPlus
 + Fixed comments with embedded double dashes on jettyplus.xml file

jetty-5.0.alpha2 - 19 September 2003
 + Use commons logging.
 + Use log4j if extra is present.
 + Improved JMX start.
 + Update jakarta examples
 + Correctly setup context classloader in cross context dispatch.
 + Turn off validation without non-xerces errors
 + minor doco updates.
 + moved mailing lists to sourceforge.
 + Put a semi busy loop into proxy tunnels for IE problems
 + MultipartRequest supports multi value headers.
 + XML entity resolution uses URLs not Resources
 + Implemented ServletRequestListeners as optional filter.
 + Moved error page mechanism to be webapp only.
 + Fixed error page handling of IO and Servlet exceptions.

jetty-5.0.alpha1 - 12 August 2003
 + Switched to mx4j
 + Improve combinations of Security Constraints
 + Implemented locale encoding mapping.
 + Synced with 4.2.12
 + Updated to Jasper 5.0.7
 + Server javadoc from war

jetty-5.0.alpha0 - 16 July 2003
 + Compiled against 2.4 servlet spec.
 + Implemented remote/local addr/port methods
 + Updated authentication so that a normal Principal is used.
 + updated to jasper 5.0.3
 + Implemented setCharaterEncoding
 + Implemented filter-mapping <dispatcher> element
 + Implemented Dispatcher forward attributes.

jetty-4.2.12 - 12 August 2003
 + Restore max inactive interval for session manager
 + Removed protection of org.mortbay.http attributes
 + Fixed parameter ordering for a forward request.
 + Fixed up HTAccessHandler
 + Improved error messages from ProxyHandler
 + Added missing S to some OPTIONS strings
 + Added open method to threaded server.
 + FORMAuthenticator does 403 with empty error page.
 + Fixed MIME types for chemicals
 + Padding for IE in RootNotFoundHandler

jetty-4.2.11 - 12 July 2003
 + Fixed race in servlet initialization code.
 + Cookie params all in lower case.
 + Simplified AJP13 connection handling.
 + Prevent AJP13 from reordering query.
 + Support separate Monitor class for start
 + Branched for Jetty 5 development.

jetty-4.2.10 - 07 July 2003
 + Updates to JettyPlus documentation
 + Updates to Jetty tutorial for start.jar, jmx etc

jetty-4.2.10pre2 - 04 July 2003
 + Improvement to JettyPlus config of datasources and connection pools
 + Addition of mail service for JettyPlus
 + Move to Service-based architecture for JettyPlus features
 + Re-implementation of JNDI
 + Many improvements in JettyPlus java:comp handling
 + Allow multiple security-role-ref elements per servlet.
 + Handle Proxy-Connection better
 + Cleaned up alias handling.
 + Confidential redirection includes query
 + handle multiple security role references
 + Fixed cookie handling for old cookies and safari
 + Restricted ports in ProxyHandler.
 + URI always encodes %
 + Session statistics
 + XmlConfiguration can get/set fields.

jetty-4.2.10pre1 - 02 June 2003
 + Fixed JSP code visibility problem introduced in Jetty-4.2.10pre0
 + Added stop.jar
 + Added SSO implementation for FORM authentication.
 + WebApplicationContext does not reassign defaults descriptor value.
 + Fixed AJP13 protocol so that request/response header enums are correct.
 + Fixed form auth success redirect after retry, introduced in 4.2.9rc1
 + Trace support is now optional (in AbstractHttpHandler).
 + Deprecated forced chunking.
 + Form authentication remembers URL over 403
 + ProxyHandler has improved test for request content
 + Removed support of org.mortbay.http.User role.
 + Fixed problem with shared session for inter context dispatching.

jetty-4.2.10pre0 - 05 May 2003
 + Moved Log4JLogSink into JettyPlus
 + Added ability to override jetty startup class by using -Djetty.server on
   runline
 + Incorporate JettyPlus jotm etc into build.
 + Massive reorg of the CVS tree.
 + Incorporate jetty extra and plus into build
 + Integrate with JAAS
 + Apply the append flag of RolloverFileOutputStream constructor.
 + RolloverFileOutputStream manages Rollover thread.
 + New look and feel for www site.
 + Fixed table refs in JDBCUserRealm.
 + Allow params in form auth URLs
 + Updated to jasper jars from tomcat 4.1.24
 + Allow query params in error page URL.
 + ProxyHandler checks black and white lists for Connect.
 + Merge multivalued parameters in dispatcher.
 + Fixed CRLF bug in MultiPartRequest
 + Warn if max form content size is reached.
 + getAuthType returns CLIENT_CERT instead of CLIENT-CERT.
 + getAuthType maps the HttpServletRequest final strings.
 + FORM Authentication is serializable for session distribution.

jetty-4.2.9 - 19 March 2003
 + Conditional headers check after /dir to /dir/ redirection.

jetty-4.2.9rc2 - 16 March 2003
 + Fixed build.xml for source release
 + Made rfc2068 PUT/POST Continues support optional.
 + Defaults descriptor has context classloader set.
 + Allow dispatch to j_security_check
 + Added X-Forwarded-For header in ProxyHandler
 + Updated included jmx jars

jetty-4.2.9rc1 - 06 March 2003
 + Work around URLClassloader not handling leading /
 + Dump servlet can load resources for testing now.
 + Added trust manager support to SunJsseListener.
 + Added support for client certs to AJP13.
 + Cleaned up includes
 + Removed checking for single valued headers.
 + Optional 2.4 behaviour for sessionDestroyed notification.
 + Stop proxy url from doing user interaction.
 + Turn request log buffering off by default.
 + Reduced default context cache sizes (Total 1MB file 100KB).
 + ProxyHandler has black and white host list.
 + Added requestlog to HttpContext.
 + Allow delegated creation of WebApplication derivations.
 + Check Data contraints before Auth constraints

jetty-4.2.8_01 - 18 February 2003
 + Patched first release of 4.2.8 with correct version number
 + Fixed CGI servlet to handle multiple headers.
 + Added a SetResponseHeadersHandler, can set P3P headers etc.
 + ProxyHandler can handle multiple cookies.
 + Fixed AdminServlet to handle changed getServletPath better.
 + Default servlet can have own resourceBase.
 + Rolled back SocketChannelListener to 4.2.5 version
 + Added option to resolve remote hostnames.  Defaults to off.
 + Added MBeans for Servlets and Filters
 + Moved ProxyHandler to the src1.4 tree

jetty-4.2.7 - 04 February 2003
 + Upgraded to JSSE 1.0.3_01 to fix security problem.
 + Fixed proxy tunnel for non persistent connections.
 + Relative sendRedirect handles trailing / correctly.
 + Changed PathMap to conform to / getServletPath handling.

jetty-4.2.6 - 24 January 2003
 + Improved synchronization on AbstractSessionManager.
 + Allow AJP13 buffers to be resized.
 + Fixed LineInput problem with expanded buffers.
 + ClientCertAuthentication updates request.
 + Fixed rel sendRedirects for root context.
 + Added HttpContext.setHosts to restrict context by real interface.
 + Added MBeans for session managers
 + Improved SocketChannelListener contributed.
 + Added version to HttpServerMBean.

jetty-4.2.5 - 14 January 2003
 + Fixed pathParam bug for ;jsessionid
 + Don't process conditional headers and ranges for includes
 + Added Log4jSink in the contrib directory.
 + Fixed requestedSessionId null bug.

jetty-4.2.4 - 04 January 2003
 + Fixed stop/start handling of servlet context
 + Reuse empty LogSink slots.
 + HTAccessHandler checks realm as well as htpassword.
 + Clear context listeners after stop.
 + Clear context attributes after stop.
 + Use requestedSessionId as default session ID.
 + Added MBeans for handlers
 + Upgraded jasper to 4.1.18

jetty-4.2.4rc0 - 12 December 2002
 + Simplified ThreadedServer
 + Use ThreadLocals for ByteArrayPool to avoid synchronization.
 + Use Version to reset HttpFields
 + Cheap clear for HttpFields
 + Fixed setBufferSize NPE.
 + Cleaned up some unused listener throws.
 + Handle chunked form data.
 + Allow empty host header.
 + Avoid optional 100 continues.
 + Limit form content size.
 + Handle = in param values.
 + Added HttpContext.flushCache
 + Configurable root context.
 + RootNotFoundHandler to help when no context found.
 + Update jasper to 4.1.16beta
 + Fixed dir listing from jars.
 + Dir listings in UTF8
 + Character encoding handling for GET requests.
 + Removed container transfer encoding handling.
 + Improved setBufferSize handling
 + Code logs objects rather than strings.
 + Better access to session manager.
 + Fixed isSecure and getScheme for SSL over AJP13
 + Improved ProxyHandler to the point is works well for non SSL.
 + Implemented RFC2817 CONNECT in ProxyHandler
 + Added gzip content encoding support to Default and ResourceHandler

jetty-4.2.3 - 02 December 2002
 + Removed aggressive threadpool shrinkage to avoid deadlock on SMP machines.
 + Fixed some typos
 + Added links to Jetty Powered page
 + Clean up of ThreadedServer.stop()
 + Updated bat scripts
 + Added PKCS12Import class to import PKCS12 key directly
 + removed old HttpContext.setDirAllowed()
 + added main() to org.mortbay.http.Version
 + Check form authentication config for leading /
 + Cleaner servlet stop to avoid extra synchronization on handle
 + org.mortbay.http.HttpContext.FileClassPathAttribute

jetty-4.2.2 - 20 November 2002
 + Fixed sendRedirect for non http URLS
 + Fixed URI query recycling for persistent connections
 + Fixed handling of empty headers
 + Added EOFException to reduce log verbosity on closed connections.
 + Avoided bad buffer status after closed connection.

jetty-4.2.1 - 18 November 2002
 + Fixed bad optimization in UrlEncoding
 + Re-enabled UrlEncoding test harnesses

jetty-4.2.0 - 16 November 2002
 + Fixed AJP13 buffer size.
 + Fixed remove listener bug.
 + Fixed include of Invoker servlet.
 + Restrict 304 responses to seconds time resolution.
 + Use IE date formatting for speed.
 + Removed jasper source and just include jars from 4.1.12
 + Worked around JVM1.3 bug for JSPs
 + Lowercase jsessionid for URLs only.
 + Made NCSARequestLog easier to extend.
 + Added definitions for RFC2518 WebDav response codes.
 + Removed remaining non portable getBytes() calls
 + Added upload demo to dump servlet.
 + Many more optimizations.

jetty-4.1.4 - 16 November 2002
 + Fixed ContextLoader parent delegation bug
 + Fixed remove SocketListener bug.
 + Fixed Invoker servlet for RD.include
 + Use IE date formatting for last-modified efficiency
 + Last modified handling uses second resolution.
 + Made NCSARequestLog simpler to extend.

jetty-4.2.0rc1 - 02 November 2002
 + Support default mime mapping defined by *
 + Recycling of HttpFields class.
 + Renamed Filter application methods.
 + Fixed firstWrite after commit.
 + Fixed ContextLoader parent delegation bug.
 + Fixed problem setting the size of chunked buffers.
 + Removed unused Servlet and Servlet-Engine headers.
 + Fixed servletpath on invoker for named servlets.
 + Fixed directory resource bug in JarFileResource.
 + Improved handling of 2 byte encoded characters within forms.

jetty-4.2.0rc0 - 24 October 2002
 + Greg's birthday release!
 + Added embedded iso8859 writer to HttpOutputStream.
 + Removed duplicate classes from jar
 + Fixed RolloverFileOutputStream without date.
 + Fixed SessionManager initialization
 + Added authenticator to admin.xml
 + Fixed Session timeout NPE.

jetty-4.1.3 - 24 October 2002
 + Fixed RolloverFileOutputStream without date.
 + Fixed SessionManager initialization
 + Added authenticator to admin.xml
 + Fixed Session timeout NPE.

jetty-4.0.6 - 24 October 2002
 + Clear interrupted status in ThreadPool
 + Fixed forward query string handling
 + fixed forward attribute handling for jsp-file servlets
 + Fixed setCharacterEncoding to work with getReader
 + Fixed handling of relative sendRedirect after forward.
 + Fixed virtual hosts temp directories.

jetty-4.2.0beta0 - 13 October 2002
 + New ThreadPool implementation.
 + New Buffering implementation.
 + New AJP13 implementation.
 + Removed Dispatcher dependancy on ServletHttpContext
 + getNamedDispatcher(null) returns containers default servlet.
 + unquote charset in content type
 + Stop/Start filters in declaration order.
 + Use "standard" names for default,jsp & invoker servlets.
 + Fixed caching of directories to avoid shared buffers.
 + Fixed bad log dir detection
 + Fix Session invalidation bug
 + Build without jmx
 + 404 instead of 403 for WEB-INF requests
 + FORM authentication sets 403 error page
 + Allow %3B encoded ; in URLs
 + Allow anonymous realm
 + Update jasper to 4.1.12 tag

jetty-4.1.2 - 13 October 2002
 + Some AJP13 optimizations.
 + getNamedDispatcher(null) returns containers default servlet.
 + unquote charset in content type
 + Stop/Start filters in declaration order.
 + Use "standard" names for default,jsp & invoker servlets.
 + Fixed caching of directories to avoid shared buffers.
 + Fixed bad log dir detection
 + Fix Session invalidation bug
 + Build without jmx
 + 404 instead of 403 for WEB-INF requests
 + FORM authentication sets 403 error page
 + Allow %3B encoded ; in URLs
 + Allow anonymous realm
 + Update jasper to 4.1.12 tag

jetty-4.1.1 - 30 September 2002
 + Fixed client scripting vulnerability with jasper2.
 + Merged LimitedNCSARequestLog into NCSARequestLog
 + Fixed space in resource name handling for jdk1.4
 + Moved launcher/src to src/org/mortbay/start
 + Fixed infinite recursion in JDBCUserRealm
 + Avoid setting sotimeout for optimization.
 + String comparison of If-Modified-Since headers.
 + Touch files when expanding jars
 + Deprecated maxReadTime.
 + Cache directory listings.

jetty-4.1.0 - 22 September 2002
 + Fixed CGI+windows security hole.
 + Fixed AJP13 handling of mod_jk loadbalancing.
 + Stop servlets in opposite order to start.
 + NCSARequest log buffered default
 + WEB-INF/classes before WEB-INF/lib
 + Sorted directory listings.
 + Handle unremovable tempdir.
 + Context Initparams to control session cookie domain, path and age.
 + ClientCertAuthenticator protected from null subjectDN
 + Added LimitedNCSARequestLog
 + Use javac -target 1.2 for normal classes

jetty-4.1.0RC6 - 14 September 2002
 + Don't URL encode FileURLS.
 + Improved HashUserRealm doco
 + FormAuthenticator uses normal redirections now.
 + Encode URLs of Authentication redirections.
 + Added logon.jsp for no cookie form authentication.
 + Extended Session API to pass request for jvmRoute handling
 + Fixed problem with AJP 304 responses.
 + Improved look and feel of demo
 + Cleaned up old debug.
 + Added redirect to welcome file option.

jetty-4.1.0RC5 - 08 September 2002
 + AJP13Listener caught up with HttpConnection changes.
 + Added commandPrefix init param to CGI
 + More cleanup in ThreadPool for idle death.
 + Improved errors for misconfigured realms.
 + Implemented security-role-ref for isUserInRole.

jetty-4.1.0RC4 - 30 August 2002
 + Included IbmJsseListener in the contrib directory.
 + Updated jasper2 to 4.1.10 tag.
 + Reverted to 302 for all redirections as all clients do not understand 303
 + Created statsLock sync objects to avoid deadlock when stopping.

jetty-4.1.0RC3 - 28 August 2002
 + Fixed security problem for suffix matching with trailing "/"
 + addWebApplications encodes paths to allow for spaces in file names.
 + Improved handling of PUT,DELETE & MOVE.
 + Improved handling of path encoding in Resources for bad JVMs
 + Added buffering to request log
 + Created and integrated the Jetty Launcher
 + Made Resource canonicalize it's base path for directories
 + Allow WebApplicationHandler to be used with other handlers.
 + Added defaults descriptor to addWebApplications.
 + Allow FORM auth pages to be within security constraint.

jetty-4.1.0RC2 - 20 August 2002
 + Conveninace setClassLoaderJava2Compliant method.
 + Clear interrupted status in ThreadPool
 + Fixed HttpFields cache overflow
 + Improved ByteArrayPool to handle multiple sizes.
 + Added HttpListener.bufferReserve
 + Use system line separator for log files.
 + Updated to Jasper2 (4_1_9 tag)
 + Build ant, src and zip versions with the release

jetty-4.1.0RC1 - 11 August 2002
 + Fixed forward query string handling
 + Fixed setCharacterEncoding to work with getReader
 + Fixed getContext to use canonical contextPathSpec
 + Improved the return codes for PUT
 + Made HttpServer serializable
 + Updated international URI doco
 + Updated jasper to CVS snapshot 200208011920
 + Fixed forward to jsp-file servlet
 + Fixed handling of relative sendRedirect after forward.

jetty-4.1.0RC0 - 31 July 2002
 + Fixed getRealPath for packed war files.
 + Changed URI default charset back to ISO_8859_1
 + Restructured Password into Password and Credentials
 + Added DigestAuthenticator
 + Added link to a Jetty page in Korean.
 + Added ExpiryHandler which can set a default Expires header.

jetty-4.0.5 - 31 July 2002
 + Fixed getRealPath for packed war files.
 + Reversed order of ServletContextListener.contextDestroyed calls
 + Fixed getRequestURI for RD.forward to return new URI.

jetty-4.1.B1 - 19 July 2002
 + Updated mini.http.jar target
 + CGI Servlet, pass all HTTP headers through.
 + CGI Servlet, catch and report program invocation failure status.
 + CGI Servlet, fixed suffix mapping problem.
 + CGI Servlet, set working directory for exec
 + Support HTTP/0.9 requests again
 + Reversed order of ServletContextListener.contextDestroyed calls
 + Moved dynamic servlet handling to Invoker servlet.
 + Moved webapp resource handling to Default servlet.
 + Sessions create attribute map lazily.
 + Added PUT,DELETE,MOVE support to webapps.
 + Added 2.4 Filter dispatching support.

jetty-3.1.9 - 15 July 2002
 + Allow doHead requests to be forwarded.
 + Fixed race in ThreadPool for minThreads <= CPUs

jetty-4.1.B0 - 13 July 2002
 + Added work around of JDK1.4 bug with NIO listener
 + Moved 3rd party jars to $JETTY_HOME/ext
 + Fixed ThreadPool bug when minThreads <= CPUs
 + close rather than disable stream after forward
 + Allow filter init to access servlet context methods.
 + Keep notFoundContext out of context mapping lists.
 + mod_jk FAQ
 + Fixed close problem with load balancer.
 + Stopped RD.includes closing response.
 + RD.forward changes getRequestURI.
 + NCSARequestLog can log to stderr

jetty-4.1.D2 - 24 June 2002
 + Support trusted external authenticators.
 + Moved jmx classes from JettyExtra to here.
 + Set contextloader during webapplicationcontext.start
 + Added AJP13 listener for apache integration.
 + Fixed ChunkableOutputStream close propagation
 + Better recycling of HttpRequests.
 + Protect session.getAttributeNames from concurrent modifications.
 + Allow comma separated cookies and headers
 + Back out Don't chunk 30x empty responses.
 + Conditional header tested against welcome file not directory.
 + Improved ThreadedServer stopping on bad networks
 + Use ThreadLocals to avoid unwrapping in Dispatcher.

jetty-4.0.4 - 23 June 2002
 + Back out change: Don't chunk 30x empty responses.
 + Conditional header tested against welcome file not directory.
 + Improved ThreadedServer stopping on bad networks

jetty-4.0.3 - 20 June 2002
 + WebapplicationContext.start sets context loader
 + Fixed close propagation of on-chunked output streams
 + Force security disassociation.
 + Better recycling of HttpRequests.
 + Protect session.getAttributeNames from concurrent modifications.
 + Allow session manager to be initialized when set.
 + Fixed japanese locale
 + Allow comma separated cookies and headers

jetty-4.1.D1 - 08 June 2002
 + Recycle servlet requests and responses
 + Added simple buffer pool.
 + Reworked output buffering to keep constant sized buffers.
 + Don't chunk 30x empty responses.
 + Fixed "" contextPaths in Dispatcher.
 + Removed race for the starting of session scavaging
 + Fixed /foo/../bar// bug in canonical path.
 + Merged ResourceBase and SecurityBase into HttpContext

jetty-4.0.2 - 06 June 2002
 + Fixed web.dtd references.
 + Fixed handler/context start order.
 + Added OptimizeIt plug
 + Fixed /foo/../bar// bug in canonical path.
 + Don't chunk 30x empty responses.
 + Fixed "" contextPaths in Dispatcher.
 + Removed race for the starting of session scavaging

jetty-3.1.8 - 06 June 2002
 + Made SecurityConstraint.addRole() require authentication.
 + Fixed singled threaded dynamic servlets
 + Fixed no slash context redirection.
 + Fixed /foo/../bar// bug in canonical path.

jetty-4.1.D0 - 05 June 2002
 + The 4.1 Series started looking for even more performance within the 2.3
   specification.
 + Removed the HttpMessage facade mechanism
 + BRAND NEW WebApplicationHandler & WebApplicationContext
 + Added TypeUtil to reduce Integer creation.
 + General clean up of the API for for MBean getters/setters.
 + Experimental CLIENT-CERT Authenticator
 + Restructured ResourceHandler into ResourceBase
 + Fixed web.dtd references.
 + Fixed handler/context start order.
 + Added OptimizeIt plug.

jetty-4.0.1 - 22 May 2002
 + Fixed contextclassloader on ServletContextEvents.
 + Support graceful stopping of context and server.
 + Fixed "null" return from getRealPath
 + OutputStreamLogSink config improvements
 + Updated jasper to 16 May snapshot

jetty-4.0.1RC2 - 14 May 2002
 + Better error for jre1.3 with 1.4 classes
 + Cleaned up RD query string regeneration.
 + 3DES Keylength was being reported as 0. Now reports 168 bits.
 + Implemented the run-as servlet tag.
 + Added confidential and integral redirections to HttpListener
 + Fixed ServletResponse.reset() to resetBuffer.

jetty-4.0.1RC1 - 29 April 2002
 + Improved flushing of chunked responses
 + Better handling if no realm configured.
 + Expand ByteBuffer full limit with capacity.
 + Fixed double filtering of welcome files.
 + Fixed FORM authentication auth of login page bug.
 + Fixed setTempDirectory creation bug
 + Avoid flushes during RequestDispatcher.includes

jetty-4.0.1RC0 - 18 April 2002
 + Updated Jasper to CVS snapshot from Apr 18 18:50:59 BST 2002
 + Pass pathParams via welcome file forward for jsessionid
 + Extended facade interfaces to HttpResponse.sendError
 + Moved basic auth handling to HttpRequest
 + AbstractSessionManager sets contextClassLoader for scavanging
 + Set thread context classloader for webapp load-on-startup inits
 + Added extract arg to addWebApplications
 + Fixed delayed response bug: Stopped HttpConnection consuming input from
   timedout connection.
 + DTD allows static "Get" and "Set" methods to be invoked.

jetty-4.0.0 - 22 March 2002
 + Updated tutorial configure version
 + Added IPAddressHandler for IP restrictions
 + Updated contributors.
 + Minor documentation updates.
 + Jetty.sh cygwin support

jetty-4.0.RC3 - 20 March 2002
 + Fixed ZZZ offset format to +/-HHMM
 + Updated history
 + JDBCUserRealm instantiates JDBC driver
 + ContextInitialized notified before load-on-startup servlets.
 + Suppress WriterOutputStream warning.
 + Changed html attribute order for mozilla quirk.

jetty-4.0.RC2 - 12 March 2002
 + Fixed security constraint problem with //
 + Fixed version for String XmlConfigurations
 + Fixed empty referrer in NCSA log.
 + Dont try to extract directories
 + Added experimental nio SocketChannelListener
 + Added skeleton load balancer
 + Fixed column name in JDBCUserRealm
 + Remove last of the Class.forName calls.
 + Removed redundant sessionID check.
 + Security FAQ
 + Disabled the Password EXEC mechanism by default

jetty-3.1.7 - 12 March 2002
 + Fixed security problem with constraints being bypassed with // in URLs

jetty-4.0.RC1 - 06 March 2002
 + Added ContentEncodingHandler for compression.
 + Fixed filter vs forward bug.
 + Improved efficiency of quality list handling
 + Simplified filter API to chunkable streams
 + XmlParser is validating by default. use o.m.x.XmlParser.NotValidating
   property to change.
 + contextDestroyed event sent before destruction.
 + Minor changes to make HttpServer work on J2ME CVM
 + Warn if jdk 1.4 classes used on JVM <1.4
 + WebApplication will use ContextLoader even without WEB-INF directory.
 + FileResource depends less on FilePermissions.
 + Call response.flushBuffer after service to flush wrappers.
 + Empty suffix for temp directory.
 + Contributors list as an image to prevent SPAM!
 + Fixed recursive DEBUG loop in Logging.
 + Updated jetty.sh to always respect arguments.

jetty-3.1.6 - 28 February 2002
 + Implemented 2.3 clarifications to security constraint semantics PLEASE
   REVIEW YOUR SECURITY CONSTRAINTS (see README).
 + Empty suffix for temp directory.
 + Fixed HttpFields remove bug
 + Set Listeners default scheme
 + LineInput can handle any sized marks
 + HttpResponse.sendError makes a better attempt at finding an error page.
 + Dispatcher.forward dispatches directly to ServletHolder to avoid premature
   exception handling.

jetty-4.0.B2 - 25 February 2002
 + Minor Jasper updates
 + Improve handling of unknown URL protocols.
 + Improved default jetty.xml
 + Adjust servlet facades for welcome redirection
 + User / mapping rather than /* for servlet requests to static content
 + Accept jetty-web.xml or web-jetty.xml in WEB-INF
 + Added optional JDK 1.4 src tree
 + o.m.u.Frame uses JDK1.4 stack frame handling
 + Added LoggerLogSink to direct Jetty Logs to JDK1.4 Log.
 + Start ServletHandler as part of the FilterHandler start.
 + Simplified addWebApplication
 + Added String constructor to XmlConfiguration.
 + Added org.mortbay.http.JDBCUserRealm
 + Init classloader for JspServlet
 + Slightly more agressive eating unused input from non persistent connection.

jetty-4.0.B1 - 13 February 2002
 + WriterOutputStream so JSPs can include static resources.
 + Suppress error only for IOExceptions not derivitives.
 + HttpConnection always eats unused bodies
 + Merged HttpMessage and Message
 + LineInput waits for LF after CF if seen CRLF before.
 + Added setClassLoader and moved getFileClassPath to HttpContext
 + Updated examples webapp from tomcat
 + getRequestURI returns encoded path
 + Servlet request destined for static content returns paths as default servlet

jetty-4.0.B0 - 04 February 2002
 + Implemented 2.3 security constraint semantics PLEASE REVIEW YOUR SECURITY
   CONSTRAINTS (see README).
 + Stop and remove NotFound context for HttpServer
 + HttpContext destroy
 + Release process builds JettyExtra
 + Welcome files may be relative
 + Fixed HttpFields remove bug
 + Added Array element to XMLConfiguration
 + Allow listener schemes to be set.
 + Added index links to tutorial
 + Renamed getHttpServers and added setAnonymous
 + Updated crimson to 1.1.3
 + Added hack for compat tests in watchdog for old tomcat stuff
 + Added AbstractSessionManager
 + Support Random Session IDs in HashSessionManager.
 + Common handling of TRACE
 + Updated tutorial and FAQ
 + Reduce object count and add hash width to StringMap
 + Factor out RolloverFileOutputStream from OutputStreamLogSink
 + Remove request logSink and replace with RequestLog using
   RolloverFileOutputStream
 + Handle special characters in resource file names better.
 + Welcome file dispatch sets requestURI.
 + Removed triggers from Code.

jetty-4.0.D4 - 14 January 2002
 + Prevent output after forward
 + Handle ServletRequestWrappers for Generic Servlets
 + Improved handling of UnavailableException
 + Extract WAR files to standard temp directory
 + URI uses UTF8 for % encodings.
 + Added BlueRibbon campaign.
 + RequestDispatcher uses cached resources for include
 + Improved HttpResponsse.sendError error page matching.
 + Fixed noaccess auth demo.
 + FORM auth caches UserPrincipal
 + Added isAuthenticated to UserPrincipal

jetty-4.0.D3 - 31 December 2001
 + Fixed cached filter wrapping.
 + Fixed getLocale again
 + Patch jasper to 20011229101000
 + Removed limits on mark in LineInput.
 + Corrected name to HTTP_REFERER in CGI Servlet.
 + Fixed UrlEncoding for % + combination.
 + Generalized temp file handling
 + Fixed ContextLoader lib handling.
 + DateCache handles misses better.
 + HttpFields uses DateCache more.
 + Moved admin port to 8081 to avoid JBuilder
 + Made Frame members private and fixed test harness
 + cookies with maxAge==0 expire on 1 jan 1970
 + setCookie always has equals

jetty-3.1.5 - 11 December 2001
 + setCookie always has equals for cookie value
 + cookies with maxage==0 expired 1 jan 1970
 + Fixed formatting of redirectURLs for NS4.08
 + Fixed ChunableInputStream.resetStream bug.
 + Ignore IO errors when trying to persist connections.
 + Allow POSTs to static resources.
 + stopJob/killStop in ThreadPool to improve stopping ThreadedServer on some
   platforms.
 + Branched at Jetty_3_1

jetty-4.0.D2 - 02 December 2001
 + Removed most of the old doco, which needs to be rewritten and added again.
 + Restructured for demo and test hierarchies
 + Fixed formatting of redirect URLs.
 + Removed ForwardHandler.
 + Removed Demo.java (until updated).
 + Made the root context a webapplication.
 + Moved demo docroot/servlets to demo directory
 + added addWebApplications auto discovery
 + Disabled last forwarding by setPath()
 + Removed Request set methods (will be replaced)
 + New event model to decouple from beans container.
 + Better handling of charset in form encoding.
 + Allow POSTs to static resources.
 + Fixed ChunableInputStream.resetStream bug.
 + Ignore IO errors when trying to persist connections.
 + stopJob/killStop in ThreadPool to improve stopping ThreadedServer on some
   platforms.

jetty-4.0.D1 - 14 November 2001
 + Fixed ServletHandler with no servlets
 + Fixed bug with request dispatcher parameters
 + New ContextLoader implementation.
 + New Dispatcher implementation
 + Added Context and Session Event Handling
 + Added FilterHolder
 + Added FilterHandler
 + Changed HandlerContext to HttpContext
 + Simplified ServletHandler
 + Removed destroy methods
 + Simplified MultiMap

jetty-4.0.D0 - 06 November 2001
 + Branched from Jetty_3_1 == Jetty_3_1_4
 + 2.3 Servlet API
 + 1.2 JSP API
 + Jasper from tomcat4
 + Start SessionManager abstraction.
 + Added examples webapp from tomcat4
 + Branched at Jetty_3_1

jetty-3.1.4 - 06 November 2001
 + Added RequestLogFormat to allow extensible request logs.
 + Support the ZZZ timezone offset format in DateCache
 + HTAccessHandler made stricter on misconfiguration
 + Generate session unbind events on a context.stop()
 + Default PathMap separator changed to ":,"
 + PathMap now ignores paths after ; or ? characters.
 + Remove old stuff from contrib that had been moved to extra
 + getRealPath accepts \ URI separator on platforms using \ file separator.

jetty-3.1.3 - 26 October 2001
 + Fix security problem with trailing special characters. Trailing %00 enabled
   JSP source to be viewed or other servlets to be bypassed.
 + Fixed several problems with external role authentication. Role
   authentication in JBoss was not working correctly and there were possible
   object leaks. The fix required an API change to UserPrinciple and UserRealm.
 + Allow a per context UserRealm instance.
 + Upgraded JSSE to 1.0.2
 + Improved FORM auth handling of role failure.
 + Improved Jasper debug output.
 + Improved ThreadedServer timeout defaults
 + Fixed binary files in CVS
 + Fixed Virtual hosts to case insensitive.
 + PathMap spec separator changed from ',' to ':'. May be set with
   org.mortbay.http.PathMap.separators system property.
 + Correct dispatch to error pages with javax attributes set.

jetty-3.1.2 - 13 October 2001
 + Fixed double entry on PathMap.getMatches
 + Fixed servlet handling of non session url params.
 + Fixed attr handling in XmlParser.toString
 + Fixed request log date formatting
 + Fixed NotFoundHandler handling of unknown methods
 + Fixed FORM Authentication username.
 + Fixed authentication role handling in FORM auth.
 + FORM authentication passes query params.
 + Added short delay to shutdown hook for JVM bug.
 + Added ServletHandler.sessionCount()
 + Added run target to ant
 + Changed 304 responses for Opera browser.
 + Changed JSESSIONID to jsessionid
 + Log OK state after thread low warnings.
 + Changed unsatisfiable range warnings to debug.
 + Further improvements in handling of shutdown.

jetty-3.1.1 - 27 September 2001
 + Fixed jar manifest format - patched 28 Sep 2001
 + Removed JDK 1.3 dependancy
 + Fixed ServletRequest.getLocale().
 + Removed incorrect warning for WEB-INF/lib jar files.
 + Handle requestdispatcher during init.
 + Use lowercase tags in html package to be XHTML-like.
 + Correctly ignore auth-constraint descriptions.
 + Reduced verbosity of bad URL errors from IIS virus attacks

jetty-3.1.0 - 21 September 2001
 + Added long overdue Tutorial documentation.
 + Improved some other documentation.
 + Fix ResourceHandler cache invalidate.
 + Fix ServletResponse.setLocale()
 + Fix reuse of Resource
 + Fix Jetty.bat for spaces.
 + Fix .. handling in URI
 + Fix REFFERER in CGI
 + Fix FORM authentication on exact patterns
 + Fix flush on stop bug in logs.
 + Fix param reading on CGI servlet
 + New simplified jetty.bat
 + Improved closing of listeners.
 + Optimized List creation
 + Removed win32 service.exe
 + Added HandlerContext.registerHost

jetty-3.1.rc9 - 02 September 2001
 + Added bin/orgPackage.sh script to change package names.
 + Changed to org.mortbay domain names.
 + Form auth login and error pages relative to context path.
 + Fixed handling of rel form authentication URLs
 + Added support for Nonblocking listener.
 + Added lowResourcePersistTimeMs for more graceful degradation when we run out
   of threads.
 + Patched Jasper to 3.2.3.
 + Added handlerContext.setClassPaths
 + Fixed bug with non cookie sessions.
 + Format cookies in HttpFields.

jetty-3.1.rc8 - 22 August 2001
 + Support WEB-INF/web-jetty.xml configuration extension for webapps
 + Allow per context log files.
 + Updated sponsors page
 + Added HttpServer statistics
 + Don't add notfound context.
 + Many major and minor optimizations:
 + ISO8859 conversion
 + Buffer allocation
 + URI pathAdd
 + StringMap
 + URI canonicalPath
 + OutputStreamLogSink replaces WriterLogSink
 + Separation of URL params in HttpHandler API.
 + Fixed handling of default mime types
 + Allow contextpaths without leading /
 + Removed race from dynamic servlet initialization.

jetty-3.1.rc7 - 09 August 2001
 + Fix bug in sendRedirect for HTTP/1.1
 + Added doco for Linux port redirection.
 + Don't persist connections if low on threads.
 + Added shutdown hooks to Jetty.Server to trap Ctl-C
 + Fixed bug with session ID generation.
 + Added FORM authentication.
 + Remove old context path specs
 + Added UML diagrams to Jetty architecture documentation.
 + Use Enumerations to reduce conversions for servlet API.
 + Optimized HttpField handling to reduce object creatiyon.
 + ServletRequest SSL attributes in line with 2.2 and 2.3 specs.
 + Dump Servlet displays cert chains
 + Fixed redirect handling by the CGI Servlet.
 + Fixed request.getPort for redirections from 80
 + Added utility methods to ServletHandler for wrapping req/res pairs.
 + Added method handling to HTAccessHandler.
 + ServletResponse.sendRedirect puts URLs into absolute format.

jetty-3.1.rc6 - 10 July 2001
 + Avoid script vulnerability in error pages.
 + Close persistent HTTP/1.0 connections on missing Content-Length
 + Use exec for jetty.sh run
 + Improved SSL debugging information.
 + KeyPairTool can now load cert chains.
 + KeyPairTool is more robust to provider setup.
 + Fixed bug in B64Code. Optimised B64Code.
 + Added Client authentication to the JsseListener
 + Fixed a problem with Netscape and the acrobat plugin.
 + Improved debug output for IOExceptions.
 + Updated to JSSE-1.0.2, giving full strength crypto.
 + Win32 Service uses Jetty.Server instead of HttpServer.
 + Added getResource to HandleContext.
 + WebApps initialize resourceBase before start.
 + Fixed XmlParser to handle xerces1.3 OK
 + Added Get element to the XmlConfiguration class.
 + Added Static calls to the XmlConfiguration class.
 + Added debug and logging config example to demo.xml
 + Moved mime types and encodings to property bundles.
 + RequestDispatch.forward() uses normal HandlerContext.handle() path if
   possible.
 + Cleaned up destroy handling of listeners and contexts.
 + Removed getConfiguration from LifeCycleThread to avoid JMX clash.
 + Cleaned up Win32 Service server creation.
 + Moved gimp image files to Jetty3Extra

jetty-3.1.rc5 - 01 May 2001
 + Added build target for mini.jetty.jar - see README.
 + Major restructing of packages to separate servlet dependancies. c.m.XML  -
   moved XML dependant classes from c.m.Util c.m.HTTP - No servlet or XML
   dependant classes: c.m.Jetty.Servlet - moved from c.m.HTTP.Handler.Servlet
   c.m.Servlet - received some servlet dependant classes from HTTP.
 + Added UnixCrypt support to c.m.U.Password
 + Added HTaccessHandler to authenitcate against apache .htaccess files.
 + Added query param handling to ForwardHandler
 + Added ServletHandler().setUsingCookies().
 + Optimized canonical path calculations.
 + Warn and close connections if content-length is incorrectly set.
 + Request log contains bytes actually returned.
 + Fixed handling of empty responses at header commit.
 + Fixed ResourceHandler handling of ;JSESSIONID
 + Fixed forwarding to null pathInfo requests.
 + Fixed handling of multiple cookies.
 + Fixed EOF handling in MultiPartRequest.
 + Fixed sync of ThreadPool idleSet.
 + Fixed jetty.bat classpath problems.

jetty-3.0.6 - 26 April 2001
 + Fixed handling of empty responses at header commit.
 + Fixed ResourceHandler handling of ;JSESSIONID
 + Fixed forwarding to null pathInfo requests.
 + Fixed EOF handlding in MultiPartRequest.
 + Fixed sync of ThreadPool idleSet.
 + Load-on-startup the JspServlet so that precompiled servlets work.

jetty-3.1.rc4 - 14 April 2001
 + Include full versions of JAXP and Crimson
 + Added idle thread getter to ThreadPool.
 + Load-on-startup the JspServlet so that precompiled servlets work.
 + Removed stray debug println from the Frame class.

jetty-3.0.5 - 14 April 2001
 + Branched from 3.1 trunk to fix major errors
 + Fixed LineInput bug EOF
 + Improved flush ordering for forwarded requests.
 + Turned off range handling by default until bugs resolved
 + Don't chunk if content length is known.
 + fixed getLocales handling of quality params
 + Created better random session ID
 + Resource handler strips URL params like JSESSION.
 + Fixed session invalidation unbind notification to conform with spec
 + Load-on-startup the JspServlet so that precompiled servlets work.

jetty-3.1.rc3 - 09 April 2001
 + Implemented multi-part ranges so that acrobat is happy.
 + Simplified multipart response class.
 + Improved flush ordering for forwarded requests.
 + Improved ThreadPool stop handling
 + Frame handles more JIT stacks.
 + Cleaned up handling of exceptions thrown by servlets.
 + Handle zero length POSTs
 + Start session scavenger if needed.
 + Added ContentHandler Observer to XmlParser.
 + Allow webapp XmlParser to be observed for ejb-ref tags etc.
 + Created better random session ID

jetty-3.1.rc2 - 30 March 2001
 + Lifecycle.start() may throw Exception
 + Added MultiException to throw multiple nested exceptions.
 + Improved logging of nested exceptions.
 + Only one instance of default MIME map.
 + Use reference JAXP1.1 for XML parsing.y
 + Version 1.1 of configuration dtd supports New objects.
 + Improved handling of Primitive classes in XmlConfig
 + Renamed getConnection to getHttpConnection
 + fixed getLocales handling of quality params
 + fixed getParameter(name) handling for multiple values.
 + added options to turn off ranges and chunking to support acrobat requests.

jetty-3.1.rc1 - 18 March 2001
 + Moved JMX and SASL handling to Jetty3Extra release
 + Fixed problem with ServletContext.getContext(uri)
 + Added Jetty documentation pages from JettyWiki
 + Cleaned up build.xml script
 + Minimal handling of Servlet.log before initialization.
 + Various SSL cleanups
 + Resource handler strips URL params like JSESSION.

jetty-3.1.rc0 - 23 February 2001
 + Added JMX management framework.
 + Use Thread context classloader as default context loader parent.
 + Fixed init order for unnamed servlets.
 + Fixed session invalidation unbind notification to conform with spec
 + Improved handling of primitives in utilities.
 + Socket made available via HttpConnection.
 + Improved InetAddrPort and ThreadedServer to reduce DNS lookups.
 + Dynamic servlets may be restricted to Context classloader.
 + Reoganized packages to allowed sealed Jars
 + Changed getter and setter methods that did not conform to beans API.

jetty-3.0.4 - 23 February 2001
 + Fixed LineInput bug with split CRLF.

jetty-3.0.3 - 03 February 2001
 + Fixed pipelined request buffer bug.
 + Handle empty form content without exception.
 + Allow Log to be disabled before initialization.
 + Included new Jetty Logo
 + Implemented web.xml servlet mapping to a JSP
 + Fixed handling of directories without trailing /

jetty-3.0.2 - 13 January 2001
 + Replaced ResourceHandler FIFO cache with LRU cache.
 + Greatly improved buffering in ChunkableOutputStream
 + Padded error bodies for IE bug.
 + Improved HTML.Block efficiency
 + Improved jetty.bat
 + Improved jetty.sh
 + Handle unknown status reasons in HttpResponse
 + Ignore included response updates rather than IllegalStateException
 + Removed classloading stats which were causing circular class loading
   problems.
 + Allow '+' in path portion of a URL.
 + Try ISO8859_1 encoding if can't find ISO-8859-1
 + Restructured demo site pages.
 + Context specific security permissions.
 + Added etc/jetty.policy as example policy file.

jetty-3.0.1 - 20 December 2000
 + Fixed value unbind notification for session invalidation.
 + Removed double null check possibility from ServletHolder

jetty-3.0.0 - 17 December 2000
 + Improved jetty.sh logging
 + Improved dtd resolution in XML parser.
 + Fixed taglib parsing
 + Fixed rel path handling in default configurations.
 + Optional extract war files.
 + Fixed WriterLogSink init bug
 + Use inner class to avoid double null check sync problems
 + Fixed rollover bug in WriterLogSink

jetty-3.0.0.rc8 - 13 December 2000
 + Optional alias checking added to FileResource.  Turned on by default on all
   platforms without the "/" file separator.
 + Mapped *.jsp,*.jsP,*.jSp,*.jSP,*.Jsp,*.JsP,*.JSp,*.JSP
 + Tidied handling of ".", ".." and "//" in resource paths
 + Protected META-INF as well as WEB-INF in web applications.
 + Jetty.Server catches init exceptions per server
 + getSecurityHandler creates handler at position 0.
 + SysV unix init script
 + Improved exit admin handling
 + Change PathMap handling of /* to give precedence over suffix mapping.
 + Forward to welcome pages rather than redirect.
 + Removed special characters from source.
 + Default log options changed if in debug mode.
 + Removed some unused variables.
 + Added ForwardHandler
 + Removed security constraint on demo admin server.
 + Patched jasper to tomcat 3.2.1

jetty-3.0.0.rc7 - 02 December 2000
 + Fixed security problem with lowercase WEB-INF uris on windows.
 + Extended security constraints (see README and WebApp Demo).
 + Set thread context classloader during handler start/stop calls.
 + Don't set MIME-Version in response.
 + Allow dynamic servlets to be served from /
 + Handle multiple inits of same servlet class.
 + Auto add a NotFoundHandler if needed.
 + Added NotFoundServlet
 + Added range handling to ResourceHandler.
 + CGI servlet handles not found better.
 + WEB-INF protected by NotFoundServlet rather than security constraint.
 + PUT, MOVE disabled in WebApplication unless defaults file is passed.
 + Conditionals apply to puts, dels and moves in ResourceHandler.
 + URIs accept all characters < 0xff.
 + Set the AcceptRanges header.
 + Depreciated RollOverLogSink and moved functionality to an improved
   WriterLogSink.
 + Changed log options to less verbose defaults.
 + ThreadedServer.forceStop() now makes a connection to itself to handle
   non-premptive close.
 + Double null lock checks use ThreadPool.__nullLockChecks.
 + Split Debug servlet out of Admin Servlet.
 + Added Com.mortbay.HTTP.Handler.Servlet.Context.LogSink attribute to Servlet
   Context. If set, it is used in preference to the system log.

jetty-3.0.0.rc6 - 20 November 2000
 + RequestDispatcher.forward() only resets buffer, not headers.
 + Added ServletWriter that can be disabled.
 + Resource gets systemresources from it's own classloader.
 + don't include classes in release.
 + Allow load-on-startup with no content.
 + Fixed RollOverFileLogSink bug with extra log files.
 + Improved Log defaults
 + Don't start HttpServer log sink on add.
 + Admin servlet uses unique links for IE.
 + Added Win32 service support
 + Reduced risk of double null check sync problem.
 + Don't set connection:close for normal HTTP/1.0 responses.
 + RequestDispatcher new queries params replace old.
 + Servlet init order may be negative.
 + Corrected a few of the many spelling mistakes.
 + Javadoc improvements.
 + Webapps serve dynamics servlets by default.
 + Warn for missing WEB-INF or web.xml
 + Sessions try version 1 cookies in set-cookie2 header.
 + Session cookies are given context path
 + Put extra server and servlet info in header.
 + Version details in header can be suppressed with System property
   java.com.mortbay.HTTP.Version.paranoid
 + Prevent reloading dynamic servlets at different paths.
 + Implemented resource aliases in HandlerContext - used by Servlet Context
 + Map tablib configuration to resource aliases.
 + Implemented customizable error pages.
 + Simple stats in ContextLoader.
 + Allow HttpMessage state to be manipulated.
 + Allow multiple set cookies.

jetty-3.0.0.rc5 - 12 November 2000
 + Default writer encoding set by mime type if not explicitly set.
 + Relax webapp rules, accept no web.xml or no WEB-INF
 + Pass flush through ServletOut
 + Avoid jprobe race warnings in DateCache
 + Allow null cookie values
 + Servlet exceptions cause 503 unavailable rather than 500 server error
 + RequestDispatcher can dispatch static resources.
 + Merged DynamicHandler into ServletHandler.
 + Added debug form to Admin servlet.
 + Implemented servlet load ordering.
 + Moved JSP classpath hack to ServletHolder
 + Removed Makefile build system.
 + Many javadoc cleanups.

jetty-2.4.9 - 12 November 2000
 + HttpListener ignore InterruptedIOExceptions
 + HttpListener default max idle time = 20s
 + HtmlFilter handles non default encodings
 + Writing HttpRequests encodes path
 + HttpRequest.write uses ISO8859_1 encoding.

jetty-3.0.0.rc4 - 06 November 2000
 + Provide default JettyIndex.properties
 + Fixed mis-synchronization in ThreadPool.stop()
 + Fixed mime type mapping bug introduced in RC3
 + Ignore more IOExceptions (still visible with debug).

jetty-3.0.0.rc3 - 05 November 2000
 + Changed ThreadPool.stop for IBM 1.3 JVM
 + Added bin/jetty.sh run script.
 + upgraded build.xml to ant v1.2
 + Set MaxReadTimeMs in all examples
 + Further clean up of the connection close actions
 + Moved unused classes from com.mortbay.Util to com.mortbay.Tools in new
   distribution package.
 + Handle mime suffixes containing dots.
 + Added gz tgz tar.gz .z mime mappings.
 + Fixed default mimemap initialization bug
 + Optimized persistent connections by recycling objects
 + Added HandlerContext.setHttpServerAccess for trusted contexts.
 + Set the thread context class loader in HandlerContext.handle
 + Prevent servlet setAttribute calls to protected context attributes.
 + Removed redundant context attributes.
 + Implemented mime mapping in webapplications.
 + Strip ./ from relative resources.
 + Added context class path dynamic servlet demo

jetty-3.0.0.rc2 - 29 October 2000
 + Replaced ISO-8859-1 literals with StringUtil static
 + Pass file based classpath to JspServlet (see README).
 + Prevented multiple init of ServletHolder
 + ErlEncoding treats params without values as empty rather than null.
 + Accept public DTD for XmlConfiguration (old style still supported).
 + Cleaned up non persistent connection close.
 + Accept HTTP/1. as HTTP/1.0 (for netscape bug).
 + Fixed thread name problem in ThreadPool

jetty-3.0.0.rc1 - 22 October 2000
 + Added simple admin servlet.
 + Added CGI to demo
 + Added HashUserRealm and cleaned up security constraints
 + Added Multipart request and response classes from Jetty2
 + Moved and simplified ServletLoader to ContextLoader.
 + Initialize JSP with classloader.
 + All attributes in javax. java. and com.mortbay. name spaces to be set.
 + Partial handling of 0.9 requests.
 + removed Thread.destroy() calls.
 + Cleaned up exception handling.

jetty-2.4.8 - 23 October 2000
 + Fixed bug with 304 replies with bodies.
 + Improved win32 make files.
 + Fixed closing socket problem

jetty-3.0.B05 - 18 October 2000
 + Improved null returns to get almost clean watchdog test.
 + Cleaned up response committing and flushing
 + Handler RFC2109 cookies (like any browser handles them!)
 + Added default webapp servlet mapping /servlet/name/*
 + Improved path spec interpretation by looking at 2.3 spec
 + Implemented security-role-ref for servlets
 + Protected servletConfig from downcast security problems
 + Made test harnesses work with ant.
 + improved ant documentation.
 + Removed most deprecation warnings
 + Fixed JarFileResource to handle jar files without directories.
 + Implemented war file support
 + Java2 style classloading
 + Improved default log format for clarity.
 + Separated context attributes and initParams.

jetty-3.0.B04 - 12 October 2000
 + Restricted context mapping to simple model for servlets.
 + Fixed problem with session ID in paths
 + Added modified version of JasperB3.2 for JSP
 + Moved FileBase to docroot
 + Merged and renamed third party jars.
 + Do not try multiple servlets for a request.
 + Implemented Context.getContext(uri)
 + Added webdefault.xml for web applications.
 + Redirect to index files, so index.jsp works.
 + Filthy hack to teach jasper JspServer Jetty classpath

jetty-3.0.B03 - 09 October 2000
 + Expanded import package.*; lines
 + Expanded leading tabs to spaces
 + Improved Context to Handler contract.
 + Parse but not handler startup ordering in web applications.
 + Send request log via a LogSink
 + Added append mode in RolloverFileLogSink
 + Made LogSink a Lifecycle interface
 + Improved handler toString
 + Redirect context only paths.
 + Pass object to LogSink
 + Implemented request dispatching.
 + Redo dynamic servlets handling
 + Improved Log rollover.
 + Simplified path translation and real path calculation.
 + Catch stop and destroy exceptions in HttpServer.stop()
 + Handle ignorable spaces in XmlConfiguration
 + Handle ignorable spaces in WebApplication
 + Warn about explicit sets of WebApplication
 + Remove 411 checks as IE breaks this rule after redirect.
 + Removed last remnants JDK 1.1 support
 + Added release script

jetty-2.4.7 - 06 October 2000
 + Allow Objects to be passed to LogSink
 + Set content length on errors for keep alive.
 + Added encode methods to URI
 + Improved win32 build
 + fixes to SSL doco
 + Support key and keystore passwords
 + Various improvements to  ServletDispatch, PropertyTree and associated
   classes.

jetty-3.0.B02 - 24 August 2000
 + Fixed LineInput bug with SSL giving CR pause LF.
 + Fixed HTTP/1.0 input close bug
 + Fixed bug in TestRFC2616
 + Improved ThreadedServer stop and destroy
 + Use resources in WebApplication
 + Added CGI servlet

jetty-3.0.B01 - 21 August 2000
 + SSL implemented with JsseListener
 + Partial implementation of webapp securitycontraints
 + Implemented more webapp configuration
 + Switched to the aelfred XML parser from microstar, which is only partially
   validating, but small and lightweight

jetty-2.4.6 - 16 August 2000
 + Turn Linger off before closing sockets, to allow restart.
 + JsseListener & SunJsseListener added and documented
 + com.mortbay.Util.KeyPairTool added to handle openSSL SSL keys.
 + Minor changes to compile with jikes.
 + Added passive mode methods to FTP

jetty-3.0.A99 - 10 August 2000
 + Implemented jetty.xml configuration
 + Added Xmlconfiguration utility
 + ServletLoader simplied and uses ResourcePath
 + Replaced FileHandler with ResourceHandler
 + Use SAX XML parsing instead of DOM for space saving.
 + Removed FileBase. Now use ResourceBase instead
 + Added Resource abstraction
 + Make it compile cleanly with jikes.
 + Re-added commented out imports for JDK-1.1 compile

jetty-3.0.A98 - 20 July 2000
 + Implemented Jetty demos and Site as Web Application.
 + Implemented WebApplicationContext
 + Switched to JDK1.2 only
 + ServletRequest.getServerPort() returns 80 rather than 0
 + Fixed constructor to RolloverFileLogSink
 + Improved synchronization on LogSink
 + Allow HttpRequest.toString() handles bad requests.

jetty-3.0.A97 - 13 July 2000
 + Tempory request log implementation
 + Less verbose debug
 + Better tuned SocketListener parameters
 + Started RequestDispatcher implementation.
 + Added WML mappings
 + Fixed makefiles for BSD ls
 + Fixed persistent commits with no content (eg redirect+keep-alive).
 + Implemented servlet isSecure().
 + Implemented servlet getLocale(s).
 + Formatted version in server info string.
 + Protect setContentLength from a late set in default servlet HEAD handling.
 + Added error handling to LifeCycleThread
 + implemented removeAttribute on requests

jetty-2.4.5 - 09 July 2000
 + Don't mark a session invalid until after values unbound.
 + Formatted version in server info.
 + Added HtmlExpireFilter and removed response cache revention from HtmlFilter.
 + Fixed transaction handling in JDBC wrappers

jetty-3.0.A96 - 27 June 2000
 + Fixed bug with HTTP/1.1 Head reqests to servlets.
 + Supressed un-needed chunking EOF indicators.

jetty-3.0.A95 - 24 June 2000
 + Fixed getServletPath for default "/"
 + Handle spaces in file names in FileHandler.

jetty-3.0.A94 - 19 June 2000
 + Implemented Sessions.
 + PathMap exact matches can terminate with ; or # for URL sessions and
   targets.
 + Added HandlerContext to allow grouping of handlers into units with the same
   file, resource and class configurations.
 + Cleaned up commit() and added complete() to HttpResponse
 + Updated license to clarify that commercial usage IS OK!

jetty-3.0.A93 - 14 June 2000
 + Major rethink! Moved to 2.2 servlet API
 + Lots of changes and probably unstable

jetty-3.0.A92 - 07 June 2000
 + Added HTML classes to jar
 + Fixed redirection bug in FileHandler

jetty-2.4.4 - 03 June 2000
 + Many debug call optimizations
 + Added RolloverFileLogSink
 + Improved LogSink configuration
 + Support System.property expansions in PropertyTrees.
 + Added uk.org.gosnell.Servlets.CgiServlet to contrib
 + HttpRequest.setRequestPath does not null pathInfo.
 + BasicAuthHandler uses getResourcePath so it can be used behind request
   dispatching
 + Added HTML.Composite.replace
 + FileHandler implements IfModifiedSince on index files.
 + Added build-win32.mak

jetty-3.0.A91 - 03 June 2000
 + Improved LogSink mechanism
 + Implemented realPath and getResource methods for servlets.
 + Abstracted ServletHandler
 + Simplified HttpServer configuration methods and arguments
 + Simplified class loading
 + Added HTML classes from Jetty2

jetty-3.0.A9 - 07 May 2000
 + Improvided finally handling of output end game.
 + Fixed double chunking bug in SocketListener.
 + File handler checks modified headers on directory indexes.
 + ServletLoader tries unix then platform separator for zip separator.

jetty-3.0.A8 - 04 May 2000
 + Servlet2_1 class loading re-acrchitected. See README.
 + Moved Sevlet2_1 handler to com.mortbay.Servlet2_1
 + addCookie takes an int maxAge rather than a expires date.
 + Added LogSink extensible log architecture.
 + Code.ignore only outputs when debug is verbose.
 + Added Tenlet class for reverse telnet.

jetty-2.4.3 - 04 May 2000
 + Pass Cookies with 0 max age to browser.
 + Allow CRLF in UrlEncoded

jetty-2.4.2 - 23 April 2000
 + Added LogSink and FileLogSink classes to allow extensible Log handling.
 + Handle nested RequestDispatcher includes.
 + Modified GNUJSP to prevent close in nested requests.
 + Added GNUJSP to JettyServer.prp file.

jetty-3.0.A7 - 15 April 2000
 + Include java 1.2 source hierarchy
 + removed excess ';' from source
 + fixed flush problem with chunked output for IE5
 + Added InetGateway to help debug IE5 problems
 + added removeValue method to MultiMap

jetty-2.4.1 - 09 April 2000
 + Removed debug println from ServletHolder.
 + Set encoding before exception in FileHandler.
 + Fixed bug in HtmlFilter for tags split between writes.

jetty-3.0.A6 - 09 April 2000
 + Integrated skeleton 2.1 Servlet container
 + Improved portability of Frame and Debug.
 + Dates forced to use US locale
 + Removed Converter utilities and InetGateway.
 + added bin/useJava2Collections to convert to JDK1.2

jetty-2.4.0 - 24 March 2000
 + Upgraded to gnujsp 1.0.0
 + Added per servlet resourceBase configuration.
 + Absolute URIs are returned by getRequestURI (if sent by browser).
 + Improved parsing of stack trace in debug mode.
 + Implemented full handling of cookie max age.
 + Moved SetUID native code to contrib hierarchy
 + Form parameters only decoded for POSTs
 + RequestDispatcher handles URI parameters
 + Fixed bug with RequestDispatcher.include()
 + Fixed caste problem in UrlEncoded
 + Fixed null pointer in ThreadedServer with stopAll
 + Added VirtualHostHandler for virtual host handling
 + Added doc directory with a small start

jetty-2.3.5 - 25 January 2000
 + Fixed nasty bug with HTTP/1.1 redirects.
 + ProxyHandler sends content for POSTs etc.
 + Force locale of date formats to US.
 + Fixed expires bug in Cookies
 + Added configuration option to turn off Keep-Alive in HTTP/1.0
 + Allow configured servlets to be auto reloaded.
 + Allow properties to be configured for dynamic servlets.
 + Added contrib/com/kiwiconsulting/jetty JSSE SSL adaptor to release.

jetty-2.3.4 - 18 January 2000
 + include from linux rather than genunix for native builds
 + Fixed IllegalStateException handling in DefaultExceptionHandler
 + MethodTag.invoke() is now public.
 + Improved HtmlFilter.activate header modifications.
 + Cookie map keyed on domain as well as name and path.
 + DictionaryConverter handles null values.
 + URI decodes applies URL decoding to the path.
 + Servlet properties allow objects to be stored.
 + Fixed interaction with resourcePaths and proxy demo.

jetty-3.0.A5 - 19 October 1999
 + Use ISO8859_1 instead of UTF8 for headers etc.
 + Use char array in UrlEncoded.decode
 + Do our own URL string encoding with 8859-1
 + Replaced LF wait in LineInput with state boolean.

jetty-2.3.3 - 19 October 1999
 + Replaced UTF8 encoding with ISO-8859-1 for headers.
 + Use UrlEncoded for form parameters.
 + Do our own URL encoding with ISO-8859-1
 + HTTP.HTML.EmbedUrl uses contents encoding.

jetty-2.3.2 - 17 October 1999
 + Fixed getReader bug with HttpRequest.
 + Updated UrlEncoded with Jetty3 version.

jetty-3.0.A4 - 16 October 1999
 + Request attributes
 + Basic Authentication Handler.
 + Added LF wait after CR to LineInput.
 + UTF8 in UrlDecoded.decodeString.

jetty-2.3.1 - 14 October 1999
 + Force UTF8 for FTP commands
 + Force UTF8 for HTML
 + Changed demo servlets to use writers in preference to outputstreams
 + NullHandler/Server default name.name.PROPERTIES to load
   prefix/name.name.properties
 + Use UTF8 in HTTP headers
 + Added Oracle DB adapter
 + Added assert with no message to Code
 + ThreadedServer calls setSoTimeout(_maxThreadIdleMs) on accepted sockets.
   Idle reads will timeout.
 + Prevented thread churn on idle server.
 + HTTP/1.0 Keep-Alive (about time!).
 + Fixed GNUJSP 1.0 resource bug.

jetty-3.0.A3 - 14 October 1999
 + Added LifeCycle interface to Utils implemented by ThreadPool,
   ThreadedServer, HttpListener & HttpHandler
 + StartAll, stopAll and destroyAll methods added to HttpServer.
 + MaxReadTimeMs added to ThreadedServer.
 + Added service method to HttpConnection for specialization.

jetty-3.0.A2 - 13 October 1999
 + UTF8 handling on raw output stream.
 + Reduced flushing on writing response.
 + Fixed LineInput problem with repeated CRs
 + Cleaned up Util TestHarness.
 + Prevent entity content for responses 100-199,203,304
 + Added cookie support and demo.
 + HTTP/1.0 Keep-alive (about time!)
 + Virtual Hosts.
 + NotFound Handler
 + OPTION * Handling.
 + TRACE handling.
 + HEAD handling.

jetty-3.0.A1 - 12 October 1999
 + LineInput uses own buffering and uses character encodings.
 + Added MultiMap for common handling of multiple valued parameters.
 + Added parameters to HttpRequest
 + Quick port of FileHandler
 + Setup demo pages.
 + Added PathMap implementing mapping as defined in the 2.2 API specification
   (ie. /exact, /prefix/*, *.extention & default ).
 + Added HttpHandler interface with start/stop/destroy lifecycle
 + Updated HttpListener is start/stop/destroy lifecycle.
 + Implemented simple extension architecture in HttpServer.

jetty-3.0.A0 - 09 October 1999
 + Started fresh repository in CVS
 + Moved com.mortbay.Base classes to com.mortbay.Util
 + Cleanup of UrlEncoded, using 1.2 Collections.
 + Cleanup of URI, using 1.2 Collections.
 + Extended URI to handle absolute URLs
 + Cleanup of LineInput, using 1.2 Collections.
 + Moved HttpInput/OutputStream to ChunkableInput/OutputStream.
 + Cleaned up chunking code to use LineInput and reduce buffering.
 + Added support for transfer and content encoding filters.
 + Added support for servlet 2.2 outbut buffer control.
 + Generalized notification of outputStream events.
 + Split HttpHeader into HttpFields and HttpMessage.
 + HttpMessage supports chunked trailers.
 + HttpMessage supports message states.
 + Added generalized HTTP Connection.
 + Cleanup of HttpRequest and decoupled from Servlet API
 + Cleanup and abstraction of ThreadPool.
 + ThreadedServer based on ThreadPool.
 + Cleanup of HttpResponse and decoupled from Servlet API
 + Created RFC2616 test harness.
 + gzip and deflate request transfer encodings
 + TE field coding and trailer handler
 + HttpExceptions now produce error pages with specific detail of the
   exception.

jetty-2.3.0 - 05 October 1999
 + Added SetUID class with native Unix call to set the effective User ID.
 + FTP closes files after put/get.
 + FTP uses InetAddress of command socket for data socket.

jetty-2.3.0A - 22 September 1999
 + Added GNUJSP 1.0 for the JSP 1.0 API.
 + Use javax.servlet classes from JWSDK1.0
 + Added "Powered by Jetty" button.
 + ServerContext available to HtmlFilters via context param
 + Made session IDs less predictable and removed race.
 + Added BuildJetty.java file.
 + Expanded tabs to spaces in source.

jetty-2.2.8 - 15 September 1999
 + Fixed bug in Element.attribute with empty string values.
 + Made translation of getRequestURI() optional.
 + Removed recursion from TranslationHandler
 + Added disableLog() to turn off logging.
 + Allow default table attributes to be overriden.
 + Improved quoting in HTML element values

jetty-2.2.7 - 09 September 1999
 + Reverted semantics of getRequestURI() to return untranslated URI.
 + Added GzipFilter for content encoding.
 + Added default row, head and cell elements to Table.
 + FileHandler passes POST request through if the file does not exist.

jetty-2.2.6 - 05 September 1999
 + New implementation of ThreadPool, avoids a thread leak problem.
 + Fixed Cookie max age order of magnitude bug.
 + Cookies always available from getCookies.
 + Cookies parameter renamed to CookiesAsParameters
 + HttpRequest.getSession() always returns a session as per the latest API
   spec.
 + Added destroy() method on all HttpHandlers.
 + ServletHandler.destroy destroys all servlets.
 + FileHandler does not server files ending in '/'
 + Ignore duplicate single valued headers, rather than reply with bad request,
   as IE4 breaks the rules.
 + Allow the handling of getPathTranslated to be configured in ServletHandler.
 + Removed JRUN options from ServletHandler configuration.
 + Added ServletRunnerHandler to the contrib directories.
 + Updated HTML package to better support CSS:
 + cssClass, cssID and style methods added to element.
 + SPAN added to Block
 + media added to Style
 + class StyleLink added.

jetty-2.2.5 - 19 August 1999
 + Fixed bug with closing connections in ThreadedServer
 + Made start and stop non final in ThreadedServer
 + Better default handling of ServletExceptions
 + Always close connection after a bad request.
 + Set Expires header in HtmlFilter.
 + Don't override the cookie as parameter option.
 + Limited growth in MultiPartResponse boundary.
 + Improved error messages from Jetty.Server.
 + Close loaded class files so Win32 can overwrite them before GC (what a silly
   file system!).

jetty-2.2.4 - 02 August 1999
 + ThreadedServer can use subclasses of Thread.
 + Better help on Jetty.Server
 + HttpRequests may be passed to HttpFilter constructors.
 + HtmlFilter blanks IfModifiedSince headers on construction
 + Fixed bugs in HtmlFilter parser and added TestHarness.
 + Improved cfg RCS script.

jetty-2.2.3 - 27 July 1999
 + Fixed parser bug in HtmlFilter
 + Made setInitialize public in ServletHolder
 + Improved performance of com.mortbay.HTML.Heading
 + Added stop call to HttpServer, used by Exit Servlet.
 + Simplified JDBC connection handling so that it works with Java1.2 - albeit
   less efficiently.
 + FileHandler defaults to allowing directory access.
 + JDBC tests modified to use cloudscape as DB.

jetty-2.2.2 - 22 July 1999
 + Fixed bug in HtmlFilter that prevented single char buffers from being
   written.
 + Implemented getResourceAsStream in FileJarServletLoader
 + Fixed bug with CLASSPATH in FileJarServletLoader after attempt to load from
   a jar.
 + Fixed bug in com.mortbay.Util.IO with thread routines.
 + Moved more test harnesses out of classes.
 + File handler passes through not allowed options for non existant files.
 + NotFoundHandler can repond with SC_METHOD_NOT_ALLOWED.
 + Improved com.mortbay.Base.Log handling of different JVMs
 + Minor fixes to README

jetty-2.2.1 - 18 July 1999
 + Comma separate header fields.
 + Protect against duplicate single valued headers.
 + Less verbose debug in PropertyTree
 + Ignore IOException in ThreadedServer.run() when closing.
 + Limit maximum line length in HttpInputStream.
 + Response with SC_BAD_REQUEST rather than close in more circumstances
 + Handle continuation lines in HttpHeader.
 + HtmlFilter resets last-modified and content-length headers.
 + Implemented com.mortbay.Util.IO as a ThreadPool
 + Decoupled ExceptionHandler configuration from Handler stacks. Old config
   style will produce warning and Default behavior. See new config file format
   for changes.
 + Added TerseExceptionHandler
 + Added optional resourceBase property to HttpConfiguration. This is used as a
   URL prefix in the getResource API and was suggested by the JSERV and Tomcat
   implementors.

jetty-2.2.0 - 01 July 1999
 + Improved feature description page.
 + Added Protekt SSL HttpListener
 + Moved GNUJSP and Protekt listener to a contrib hierarchy.
 + ThreadedServer.stop() closes socket before interrupting threads.
 + Exit servlet improved (a little).
 + Fixed some of the javadoc formatting.

jetty-2.2.Beta4 - 29 June 1999
 + FileHandler flushes files from cache in DELETE method.
 + ThreadedServer.stop() now waits until all threads are stopped.
 + Options "allowDir" added to FileHandler.
 + Added getGlobalProperty to Jetty.Server and used this to configure default
   page type.
 + Updated README.txt
 + Restructured com.mortbay.Jetty.Server for better clarity and documentation.
 + Added comments to configuration files.
 + Made ServerSocket and accept call generic in ThreadedServer for SSL
   listeners.
 + Altered meaning of * in PropertyTree to assist in abbreviated configuration
   files.
 + Added JettyMinimalDemo.prp as an example of an abbreviated configuration.
 + Expanded Mime.prp file
 + Added property handling to ServletHandler to read JRUN servlet configuration
   files.

jetty-2.2.Beta3 - 22 June 1999
 + Re-implemented ThreadedServer to improve and balance performance.
 + Added file cache to FileHandler
 + Implemented efficient version of ServletContext.getResourceAsStream() that
   does not open a new socket connection (as does getResource()).
 + LookAndFeelServlet uses getResourceAsStream to get the file to wrap. This
   allows it to benefit from any caching done and to wrap arbitrary content
   (not just files).
 + Restructure demo so that LookAndFeel content comes from simple handler
   stack.
 + Fixed file and socket leaks in Include and Embed tags.
 + Ran dos2unix on all text files
 + Applied contributed patch of spelling and typo corrections
 + Added alternate constructors to HTML.Include for InputStream.
 + Server.shutdown() clears configuration so that server may be restarted in
   same virtual machine.
 + Improved Block.write.
 + Fixed bug in HttpResponse flush.

jetty-2.2.Beta2 - 12 June 1999
 + Added all write methods to HttpOutputStream$SwitchOutputStream
 + Added com.mortbay.Jetty.Server.shutdown() for gentler shutdown of server.
   Called from Exit servlet
 + HttpRequest.getParameterNames() no longer alters the order returned by
   getQueryString().
 + Handle  path info of a dynamic loaded servlets and correctly set the servlet
   path.
 + Standardized date format in persistent cookies.

jetty-2.2.Beta1 - 07 June 1999
 + Defined abstract ServletLoader, derivations of which can be specified in
   HttpConfiguration properties.
 + Implemented all HttpServer attribute methods by mapping to the
   HttpConfiguration properties.  Dynamic reconfiguration is NOT supported by
   these methods (but we are thinking about it).
 + Close files after use to avoid "file leak" under heavy load.
 + Fixed missing copyright messages from some contributions
 + Fixed incorrect version numbers in a few places.
 + Improved ThreadPool synchronization and added minThreads.
 + Allow configuration of MinListenerThreads, MaxListenerThreads,
   MaxListenerThreadIdleMs
 + HtmlFilter optimized for being called by a buffered writer.
 + Don't warn about IOExceptions unless Debug is on.
 + Limit the job queue only grow to the max number of threads.
 + Included GNUJSP 0.9.9
 + Optional use of DateCache in log file format
 + Fixed cache in FileJarServletLoader
 + Destroy requests and responses to help garbage collector.
 + Restructure ThreadedServer to reduce object creation.

jetty-2.2.Beta0 - 31 May 1999
 + Servlet loader handles jar files with different files separator.
 + ThreadedServer gently shuts down.
 + Handle malformed % characters in URLs.
 + Included and improved version of ThreadPool for significant performance
   improvement under high load.
 + HttpRequest.getCookies returns empty array rather than null for no cookies.
 + Added HttpResponse.requestHandled() method to avoid bug with servlet doHead
   method.
 + Added Page.rewind() method to allow a page to be written multiple times
 + Added "Initialize" attribute to servlet configuration to allow servlet to be
   initialized when loaded.
 + LogHandler changed to support only a single outfile and optional append.
 + Included contributed com.mortbay.Jetty.StressTester class
 + Token effort to keep test files out of the jar
 + Removed support for STF

jetty-2.2.Alpha1 - 07 May 1999
 + ServletHolder can auto reload servlets
 + Dynamic servlets can have autoReload configured
 + Wait for requests to complete before reloading.
 + Call destroy on old servlets when reloading.
 + Made capitalization of config file more consistent(ish)
 + Fixed bug in SessionDump

jetty-2.2.Alpha0 - 06 May 1999
 + Improved PropertyTree implementation
 + Old Jetty.Server class renamed to Jetty.Server21
 + New Server class using PropertyTree for configuration
 + HttpHandlers given setProperties method to configure via Properties.
 + HttpListener class can be configured
 + Mime suffix mapping can be configured.
 + Removed historic API from sessions
 + Improved SessionDump servlet
 + Fixed date overflow in Cookies
 + HttpResponse.sendError avoids IllegalStateException
 + Added ServletLoader implementation if ClassLoader.
 + Dynamic loading of servlets.
 + Added reload method to ServletHolder, but no way to call it yet.
 + Changed options for FileServer
 + Implemented ServletServer
 + Removed SimpleServletServer

jetty-2.1.7 - 22 April 1999
 + Fixed showstopper bug with getReader and getWriter in requests and
   responses.
 + HttpFilter uses package interface to get HttpOutputStream

jetty-2.1.6 - 21 April 1999
 + Reduced initial size of most hashtables to reduce default memory overheads.
 + Throw IllegalStateException as required from gets of
   input/output/reader/writer in requests/responses.
 + New simpler version of PropertyTree
 + Updated PropertyTreeEditor
 + Return EOF from HttpInputStream that has a content length.
 + Added additional date formats for HttpHeader.getDateHeader

jetty-2.1.5 - 15 April 1999
 + Session URL encoding fixed for relative URLs.
 + Reduced session memory overhead of sessions
 + Form parameters protected against multiple decodes when redirected.
 + Added setType methods to com.mortbay.FTP.Ftp
 + Fixed bugs with invalid sessions
 + Page factory requires response for session encoding
 + Moved SessionHandler to front of stacks
 + HtmlFilter now expands <!=SESSION> to the URL encoded session if required.
 + Instrumented most of the demo to support URL session encoding.
 + Implemented HttpRequest.getReader()
 + Servlet log has been diverted to com.mortbay.Base.Log.event() Thus debug
   does not need to be turned on to see servlet logs.
 + Fixed alignment bug in TableForm
 + Removed RFCs from package
 + Fixed bug in ServletDispatch for null pathInfo

jetty-2.1.4 - 26 March 1999
 + Fixed problem compiling PathMap under some JDKs.
 + Reduced HTML dependence in HTTP package to allow minimal configuration
 + Tightened license agreement so that binary distributions are required to
   include the license file.
 + HttpRequest attributes implemented.
 + Session max idle time implemented.
 + pathInfo returns null for zero length pathInfo (as per spec). Sorry if this
   breaks your servlets - it is a pain!
 + fixed bug in getRealPath
 + getPathTranslated now call getRealPath with pathInfo (as per spec).

jetty-2.1.3 - 19 March 1999
 + Added support for suffixes to PathMap
 + Included GNUJSP implementation of Java Server Pages
 + Use Java2 javadoc

jetty-2.1.2 - 09 March 1999
 + JSDK 2.1.1
 + API documentation for JSDK 2.1.1
 + Cascading style sheet HTML element added.
 + Fixed trailing / bug in FileHandler (again!).
 + Converted most servlets to HttpServlets using do Methods.

jetty-2.1.1 - 05 March 1999
 + Reduced number of calls to getRemoteHost for optimization
 + Faster version of HttpInputStream.readLine().
 + com.mortbay.Base.DateCache class added and used to speed date handling.
 + Handle '.' in configured paths (temp fix until PropertyTrees)
 + Fast char buffer handling in HttpInputStream
 + Faster version of HttpHeader.read()
 + Faster version of HttpRequest
 + Size all StringBuffers

jetty-2.1.0 - 22 February 1999
 + Session URL Encoding
 + PropertyTrees (see new Demo page)
 + ServletDispatch (see new Demo page)
 + image/jpg -> image/jpeg
 + Deprecated com.mortbay.Util.STF
 + getServlet methods return null.

jetty-2.1.B1 - 13 February 1999
 + Fixed bug with if-modified-since in FileHandler
 + Added video/quicktime to default MIME types.
 + Fixed bug with MultipartRequest.
 + Updated DefaultExceptionHandler.
 + Updated InetAddrPort.
 + Updated URI.
 + Implemented Handler translations and getRealPath.
 + Improved handling of File.separator in FileHandler.
 + Implemented RequestDispatcher (NOT Tested!).
 + Implemented getResource and getResourceAsStream (NOT Tested!).
 + Replace package com.mortbay.Util.Gateway with class
   com.mortbay.Util.InetGateway

jetty-2.1.B0 - 30 January 1999
 + Uses JSDK2.1 API, but not all methods implemented.
 + Added support for PUT, MOVE, DELETE in FileHandler
 + FileHandler now sets content length.
 + Added plug gateway classes com.mortbay.Util.Gateway
 + Fixed command line bug with SimpleServletConfig
 + Minor changes to support MS J++ and its non standard language extensions -
   MMMmmm should have left it unchanged!

jetty-2.0.5 - 15 December 1998
 + Temp fix to getCharacterEncoding
 + added getHeaderNoParams

jetty-2.0.4 - 10 December 1998
 + Use real release of JSDK2.0 (rather than beta).
 + Portability issues solved for Apple's
 + Improved error code returns
 + Removed MORTBAY_HOME support from Makefiles
 + Improved default Makefile behaviour
 + Implement getCharacterEncoding

jetty-2.0.3 - 13 November 1998
 + Limit threads in ThreadedServer and low priority listener option greatly
   improve performance under worse case loads.
 + Fix bug with index files for Jetty.Server. Previously servers configured
   with com.mortbay.Jetty.Server would not handle index.html files.  Need to
   make this configurable in the prp file.
 + Fixed errors in README file: com.mortbay.Jetty.Server was called
   com.mortbay.HTTP.Server

jetty-2.0.2 - 01 November 1998
 + Use JETTY_HOME rather than MORTBAY_HOME for build environment
 + Add thread pool to threaded server for significant performance improvement.
 + Buffer files during configuration
 + Buffer HTTP Response headers.

jetty-2.0.1 - 27 October 1998
 + Released under an Open Source license.

jetty-2.0.0 - 25 October 1998
 + Removed exceptional case from FileHandler redirect.
 + Removed Chat demo (too many netscape dependencies).
 + Fixed Code.formatObject handling of null objects.
 + Added multipart/form-data demo.

jetty-2.0.Beta3 - 29 September 1998
 + Send 301 for directories without trailing / in FileHandler
 + Ignore exception from HttpListener
 + Properly implemented multiple listening addresses
 + Added com.mortbay.Jetty.Server (see README.Jetty)
 + Demo converted to an instance of com.mortbay.Jetty.Server
 + Fixed Log Handler again.
 + Added com.mortbay.HTTP.MultiPartRequest to handle file uploads

jetty-2.0Beta2 - 01 July 1998
 + Fixed Log Handler for HTTP/1.1
 + Slight improvement in READMEEs

jetty-2.0Beta1 - 01 June 1998
 + Improved performance of Code.debug() calls, significantly in the case of non
   matching debug patterns.
 + Fixed bug with calls to service during initialization of servlet
 + Provided addSection on com.mortbay.HTML.Page
 + Provided reset on com.mortbay.HTML.Composite.
 + Proxy demo in different server instance
 + Handle full URLs in HTTP requests (to some extent)
 + Improved performance with special asciiToLowerCase
 + Warn if MSIE used for multi part MIME.

jetty-2.0Alpha2 - 01 May 1998
 + JDK1.2 javax.servlet API
 + Added date format to Log
 + Added timezone to Log
 + Handle params in getIntHeader and getDateHeader
 + Removed HttpRequest.getByteContent
 + Use javax.servlet.http.HttpUtils.parsePostData
 + Use javax.servlet.http.Cookie
 + Use javax.servlet.http.HttpSession
 + Handle Single Threaded servlets with servlet pool

jetty-1.3.5 - 01 May 1998
 + Fixed socket inet bug in FTP
 + Debug triggers added to com.mortbay.Base.Code
 + Added date format to Log
 + Correct handling of multiple parameters

jetty-2.0Alpha1 - 08 April 1998
 + Fixed forward bug with no port number
 + Removed HttpRequestHeader class
 + Debug triggers added to com.mortbay.Base.Code
 + Handle HTTP/1.1 Host: header
 + Correct formatting of Date HTTP headers
 + HttpTests test harness
 + Add HTTP/1.1 Date: header
 + Handle file requests with If-Modified-Since: or If-Unmodified-Since:
 + Handle HEAD properly
 + Send Connection: close
 + Requires Host: header for 1.1 requests
 + Sends chunked data for 1.1 responses of unknown length.
 + handle extra spaces in HTTP headers
 + Really fixed handling of multiple parameters
 + accept chunked data
 + Send 100 Continue for HTTP/1.1 requests (concerned about push???)
 + persistent connections

jetty-1.3.4 - 15 March 1998
 + Fixed handling of multiple parameters in query and form content.
   "?A=1%2C2&A=C%2CD" now returns two values ("1,2" & "C,D") rather than 4.
 + ServletHandler now takes an optional file base directory name which is used
   to set the translated path for pathInfo in servlet requests.
 + Dump servlet enhanced to exercise these changes.

jetty-1.3.3
 + Fixed TableForm.addButtonArea bug.
 + TableForm.extendRow() uses existing cell
 + Closed exception window in HttpListener.java

jetty-1.3.2
 + Fixed proxy bug with no port number
 + Added per Table cell composite factories

jetty-1.3.1
 + Minor fixes in SmtpMail
 + ForwardHandler only forwards as http/1.0 (from Tobias.Miller)
 + Improved parsing of stack traces
 + Better handling of InvocationTargetException in debug
 + Minor release adjustments for Tracker

jetty-1.3.0
 + Added DbAdaptor to JDBC wrappers
 + Beta release of Tracker

jetty-1.2.0
 + Reintroduced STF
 + Fixed install bug for nested classes
 + Better Debug configuration
 + DebugServlet
 + Alternate look and feel for Jetty

jetty-1.1.1
 + Improved documentation

jetty-1.1
 + Improved connection caching in java.mortbay.JDBC
 + Moved HttpCode to com.mortbay.Util

jetty-1.0.1
 + Bug fixes

jetty-1.0
 + First release in com.mortbay package structure
 + Included Util, JDBC, HTML, HTTP, Jetty
<|MERGE_RESOLUTION|>--- conflicted
+++ resolved
@@ -1,23 +1,4 @@
-<<<<<<< HEAD
 jetty-8.0.5-SNAPSHOT
-
-jetty-8.0.4.v20111024 - 24 October 2011
- + 358263 JDBCSessionIdManager add setDatasource(DataSource) method
- + 358649 Replace existing StdErrLog system properties for DEBUG/IGNORED with
-   LEVEL instead.
- + 360836 Accept parameters with bad UTF-8. Use replacement character
- + 360912 CrossOriginFilter does not send Access-Control-Allow-Origin on
-   responses. 355103 Make allowCredentials default to true in
-   CrossOriginFilter.
- + 360938 Connections closed after a while.
- + 361135 secure cookies for sessions
- + 361319 Log initialization does not catch correct exceptions on all jvms
- + 361325 359292 Allow KeyStore to be set
- + 361456 release timer task on connection failed
- + 361655 ExecutorThreadPool.isLowOnThreads() returns wrong value.
- + JETTY-1444 start threadpool before selector manager
-=======
-jetty-7.6.0-SNAPSHOT
 
 jetty-7.6.0.RC0 - 29 November 2011
  + Refactored NIO layer for better half close handling
@@ -48,7 +29,22 @@
    result in close rather than a shutdown output.
  + 364657 Support HTTP only cookies from standard API
  + JETTY-1442 add _hostHeader setter for ProxyRule
->>>>>>> df12605f
+
+jetty-8.0.4.v20111024 - 24 October 2011
+ + 358263 JDBCSessionIdManager add setDatasource(DataSource) method
+ + 358649 Replace existing StdErrLog system properties for DEBUG/IGNORED with
+   LEVEL instead.
+ + 360836 Accept parameters with bad UTF-8. Use replacement character
+ + 360912 CrossOriginFilter does not send Access-Control-Allow-Origin on
+   responses. 355103 Make allowCredentials default to true in
+   CrossOriginFilter.
+ + 360938 Connections closed after a while.
+ + 361135 secure cookies for sessions
+ + 361319 Log initialization does not catch correct exceptions on all jvms
+ + 361325 359292 Allow KeyStore to be set
+ + 361456 release timer task on connection failed
+ + 361655 ExecutorThreadPool.isLowOnThreads() returns wrong value.
+ + JETTY-1444 start threadpool before selector manager
 
 jetty-7.5.4.v20111024 - 24 October 2011
  + 358263 JDBCSessionIdManager add setDatasource(DataSource) method
